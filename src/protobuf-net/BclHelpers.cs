﻿using System;
using System.Reflection;
using System.Runtime.InteropServices;

namespace ProtoBuf
{
    internal enum TimeSpanScale
    {
        Days = 0,
        Hours = 1,
        Minutes = 2,
        Seconds = 3,
        Milliseconds = 4,
        Ticks = 5,

        MinMax = 15
    }

    /// <summary>
    /// Provides support for common .NET types that do not have a direct representation
    /// in protobuf, using the definitions from bcl.proto
    /// </summary>
    public sealed class BclHelpers // should really be static, but I'm cheating with a <T>
    {
        private BclHelpers() { }
        /// <summary>
        /// Creates a new instance of the specified type, bypassing the constructor.
        /// </summary>
        /// <param name="type">The type to create</param>
        /// <returns>The new instance</returns>
        /// <exception cref="NotSupportedException">If the platform does not support constructor-skipping</exception>
        public static object GetUninitializedObject(Type type)
        {
#if PLAT_GET_UNINITIALIZED
            return System.Runtime.Serialization.FormatterServices.GetUninitializedObject(type);
#else

#if !PROFILE259 // just don't try
            object obj = TryGetUninitializedObjectWithFormatterServices(type);
            if (obj != null) return obj;
#endif
            throw new NotSupportedException("Constructor-skipping is not supported on this platform");
#endif
        }

#if !PLAT_GET_UNINITIALIZED && !PROFILE259 // this is inspired by DCS: https://github.com/dotnet/corefx/blob/c02d33b18398199f6acc17d375dab154e9a1df66/src/System.Private.DataContractSerialization/src/System/Runtime/Serialization/XmlFormatReaderGenerator.cs#L854-L894
        private static Func<Type, object> getUninitializedObject;
        static internal object TryGetUninitializedObjectWithFormatterServices(Type type)
        {
            if (getUninitializedObject == null)
            {
                try {
                    var formatterServiceType = typeof(string).GetTypeInfo().Assembly.GetType("System.Runtime.Serialization.FormatterServices");
                    MethodInfo method = formatterServiceType?.GetMethod("GetUninitializedObject", BindingFlags.NonPublic | BindingFlags.Public | BindingFlags.Static);
                    if (method != null)
                    {
                        getUninitializedObject = (Func<Type, object>)method.CreateDelegate(typeof(Func<Type, object>));
                    }
                }
                catch  { /* best efforts only */ }
                if(getUninitializedObject == null) getUninitializedObject = _ => null;
            }
            return getUninitializedObject(type);
        }
#endif

        private const int FieldTimeSpanValue = 0x01, FieldTimeSpanScale = 0x02, FieldTimeSpanKind = 0x03;

        internal static readonly DateTime[] EpochOrigin = {
            new DateTime(1970, 1, 1, 0, 0, 0, 0, DateTimeKind.Unspecified),
            new DateTime(1970, 1, 1, 0, 0, 0, 0, DateTimeKind.Utc),
            new DateTime(1970, 1, 1, 0, 0, 0, 0, DateTimeKind.Local)
        };

        /// <summary>
        /// The default value for dates that are following google.protobuf.Timestamp semantics
        /// </summary>
        private static readonly DateTime TimestampEpoch = EpochOrigin[(int)DateTimeKind.Utc];

        /// <summary>
        /// Writes a TimeSpan to a protobuf stream using protobuf-net's own representation, bcl.TimeSpan
        /// </summary>
        [Obsolete(ProtoWriter.UseStateAPI, false)]
        public static void WriteTimeSpan(TimeSpan timeSpan, ProtoWriter dest)
        {
            ProtoWriter.State state = default;
            WriteTimeSpanImpl(timeSpan, dest, DateTimeKind.Unspecified, ref state);
        }

        /// <summary>
        /// Writes a TimeSpan to a protobuf stream using protobuf-net's own representation, bcl.TimeSpan
        /// </summary>
        public static void WriteTimeSpan(TimeSpan timeSpan, ProtoWriter dest, ref ProtoWriter.State state)
        {
            WriteTimeSpanImpl(timeSpan, dest, DateTimeKind.Unspecified, ref state);
        }

        private static void WriteTimeSpanImpl(TimeSpan timeSpan, ProtoWriter dest, DateTimeKind kind, ref ProtoWriter.State state)
        {
            if (dest == null) throw new ArgumentNullException(nameof(dest));
            long value;
            switch (dest.WireType)
            {
                case WireType.String:
                case WireType.StartGroup:
                    TimeSpanScale scale;
                    value = timeSpan.Ticks;
                    if (timeSpan == TimeSpan.MaxValue)
                    {
                        value = 1;
                        scale = TimeSpanScale.MinMax;
                    }
                    else if (timeSpan == TimeSpan.MinValue)
                    {
                        value = -1;
                        scale = TimeSpanScale.MinMax;
                    }
                    else if (value % TimeSpan.TicksPerDay == 0)
                    {
                        scale = TimeSpanScale.Days;
                        value /= TimeSpan.TicksPerDay;
                    }
                    else if (value % TimeSpan.TicksPerHour == 0)
                    {
                        scale = TimeSpanScale.Hours;
                        value /= TimeSpan.TicksPerHour;
                    }
                    else if (value % TimeSpan.TicksPerMinute == 0)
                    {
                        scale = TimeSpanScale.Minutes;
                        value /= TimeSpan.TicksPerMinute;
                    }
                    else if (value % TimeSpan.TicksPerSecond == 0)
                    {
                        scale = TimeSpanScale.Seconds;
                        value /= TimeSpan.TicksPerSecond;
                    }
                    else if (value % TimeSpan.TicksPerMillisecond == 0)
                    {
                        scale = TimeSpanScale.Milliseconds;
                        value /= TimeSpan.TicksPerMillisecond;
                    }
                    else
                    {
                        scale = TimeSpanScale.Ticks;
                    }

                    SubItemToken token = ProtoWriter.StartSubItem(null, dest, ref state);

                    if (value != 0)
                    {
                        ProtoWriter.WriteFieldHeader(FieldTimeSpanValue, WireType.SignedVariant, dest, ref state);
                        ProtoWriter.WriteInt64(value, dest, ref state);
                    }
                    if (scale != TimeSpanScale.Days)
                    {
                        ProtoWriter.WriteFieldHeader(FieldTimeSpanScale, WireType.Variant, dest, ref state);
                        ProtoWriter.WriteInt32((int)scale, dest, ref state);
                    }
                    if (kind != DateTimeKind.Unspecified)
                    {
                        ProtoWriter.WriteFieldHeader(FieldTimeSpanKind, WireType.Variant, dest, ref state);
                        ProtoWriter.WriteInt32((int)kind, dest, ref state);
                    }
                    ProtoWriter.EndSubItem(token, dest, ref state);
                    break;
                case WireType.Fixed64:
                    ProtoWriter.WriteInt64(timeSpan.Ticks, dest, ref state);
                    break;
                default:
                    throw new ProtoException("Unexpected wire-type: " + dest.WireType.ToString());
            }
        }

        /// <summary>
        /// Parses a TimeSpan from a protobuf stream using protobuf-net's own representation, bcl.TimeSpan
        /// </summary>
        [Obsolete(ProtoReader.UseStateAPI, false)]
        public static TimeSpan ReadTimeSpan(ProtoReader source)
        {
            ProtoReader.State state = default;
            return ReadTimeSpan(source, ref state);
        }

        /// <summary>
        /// Parses a TimeSpan from a protobuf stream using protobuf-net's own representation, bcl.TimeSpan
        /// </summary>        
        public static TimeSpan ReadTimeSpan(ProtoReader source, ref ProtoReader.State state)
        {
            long ticks = ReadTimeSpanTicks(source, ref state, out DateTimeKind kind);
            if (ticks == long.MinValue) return TimeSpan.MinValue;
            if (ticks == long.MaxValue) return TimeSpan.MaxValue;
            return TimeSpan.FromTicks(ticks);
        }

        /// <summary>
        /// Parses a TimeSpan from a protobuf stream using the standardized format, google.protobuf.Duration
        /// </summary>
        [Obsolete(ProtoReader.UseStateAPI, false)]
        public static TimeSpan ReadDuration(ProtoReader source)
        {
            ProtoReader.State state = default;
            return ReadDuration(source, ref state);
        }

        /// <summary>
        /// Parses a TimeSpan from a protobuf stream using the standardized format, google.protobuf.Duration
        /// </summary>
        public static TimeSpan ReadDuration(ProtoReader source, ref ProtoReader.State state)
        {
#if PLAT_SPANS
            if (source.WireType == WireType.String && state.RemainingInCurrent >= 20)
            {
                var ts = TryReadDurationFast(source, ref state);
                if (ts.HasValue) return ts.GetValueOrDefault();
            }
#endif
            return ReadDurationFallback(source, ref state);
        }

#if PLAT_SPANS
        private static TimeSpan? TryReadDurationFast(ProtoReader source, ref ProtoReader.State state)
        {
            int offset = state.OffsetInCurrent;
            var span = state.Span;
            int prefixLength = ProtoReader.State.ParseVarintUInt32(span, offset, out var len);
            offset += prefixLength;
            if (len == 0) return TimeSpan.Zero;

            if ((prefixLength + len) > state.RemainingInCurrent) return null; // don't have entire submessage

            if (span[offset] != (1 << 3)) return null; // expected field 1
            var msgOffset = 1 + ProtoReader.State.TryParseUInt64Varint(span, 1 + offset, out var seconds);
            ulong nanos = 0;
            if (msgOffset < len)
            {
                if (span[msgOffset++ + offset] != (2 << 3)) return null; // expected field 2
                msgOffset += ProtoReader.State.TryParseUInt64Varint(span, msgOffset + offset, out nanos);
            }
            if (msgOffset != len) return null; // expected no more fields
            state.Skip(prefixLength + (int)len);
            source.Advance(prefixLength + len);
            return FromDurationSeconds((long)seconds, (int)(long)nanos);
        }
#endif
        private static TimeSpan ReadDurationFallback(ProtoReader source, ref ProtoReader.State state)
        {
            long seconds = 0;
            int nanos = 0;
            SubItemToken token = ProtoReader.StartSubItem(source, ref state);
            int fieldNumber;
            while ((fieldNumber = source.ReadFieldHeader(ref state)) > 0)
            {
                switch (fieldNumber)
                {
                    case 1:
                        seconds = source.ReadInt64(ref state);
                        break;
                    case 2:
                        nanos = source.ReadInt32(ref state);
                        break;
                    default:
                        source.SkipField(ref state);
                        break;
                }
            }
            ProtoReader.EndSubItem(token, source, ref state);
            return FromDurationSeconds(seconds, nanos);
        }

        /// <summary>
        /// Writes a TimeSpan to a protobuf stream using the standardized format, google.protobuf.Duration
        /// </summary>
        [Obsolete(ProtoWriter.UseStateAPI)]
        public static void WriteDuration(TimeSpan value, ProtoWriter dest)
        {
            ProtoWriter.State state = default;
            WriteDuration(value, dest, ref state);
        }

        /// <summary>
        /// Writes a TimeSpan to a protobuf stream using the standardized format, google.protobuf.Duration
        /// </summary>
        public static void WriteDuration(TimeSpan value, ProtoWriter dest, ref ProtoWriter.State state)
        {
            var seconds = ToDurationSeconds(value, out int nanos);
            WriteSecondsNanos(seconds, nanos, dest, ref state);
        }

        private static void WriteSecondsNanos(long seconds, int nanos, ProtoWriter dest, ref ProtoWriter.State state)
        {
            SubItemToken token = ProtoWriter.StartSubItem(null, dest, ref state);
            if (seconds != 0)
            {
                ProtoWriter.WriteFieldHeader(1, WireType.Variant, dest, ref state);
                ProtoWriter.WriteInt64(seconds, dest, ref state);
            }
            if (nanos != 0)
            {
                ProtoWriter.WriteFieldHeader(2, WireType.Variant, dest, ref state);
                ProtoWriter.WriteInt32(nanos, dest, ref state);
            }
            ProtoWriter.EndSubItem(token, dest, ref state);
        }

        /// <summary>
        /// Parses a DateTime from a protobuf stream using the standardized format, google.protobuf.Timestamp
        /// </summary>
        [Obsolete(ProtoReader.UseStateAPI, false)]
        public static DateTime ReadTimestamp(ProtoReader source)
        {
            ProtoReader.State state = default;
            return ReadTimestamp(source, ref state);
        }

        /// <summary>
        /// Parses a DateTime from a protobuf stream using the standardized format, google.protobuf.Timestamp
        /// </summary>
        public static DateTime ReadTimestamp(ProtoReader source, ref ProtoReader.State state)
        {
            // note: DateTime is only defined for just over 0000 to just below 10000;
            // TimeSpan has a range of +/- 10,675,199 days === 29k years;
            // so we can just use epoch time delta
            return TimestampEpoch + ReadDuration(source, ref state);
        }

        /// <summary>
        /// Writes a DateTime to a protobuf stream using the standardized format, google.protobuf.Timestamp
        /// </summary>
        [Obsolete(ProtoWriter.UseStateAPI, false)]
        public static void WriteTimestamp(DateTime value, ProtoWriter dest)
        {
            ProtoWriter.State state = default;
            WriteTimestamp(value, dest, ref state);
        }

        /// <summary>
        /// Writes a DateTime to a protobuf stream using the standardized format, google.protobuf.Timestamp
        /// </summary>
        public static void WriteTimestamp(DateTime value, ProtoWriter dest, ref ProtoWriter.State state)
        {
            var seconds = ToDurationSeconds(value - TimestampEpoch, out int nanos);

            if (nanos < 0)
            {   // from Timestamp.proto:
                // "Negative second values with fractions must still have
                // non -negative nanos values that count forward in time."
                seconds--;
                nanos += 1000000000;
            }
            WriteSecondsNanos(seconds, nanos, dest, ref state);
        }

        private static TimeSpan FromDurationSeconds(long seconds, int nanos)
        {
            long ticks = checked((seconds * TimeSpan.TicksPerSecond)
                + (nanos * TimeSpan.TicksPerMillisecond / 1000000));
            return TimeSpan.FromTicks(ticks);
        }

        private static long ToDurationSeconds(TimeSpan value, out int nanos)
        {
            nanos = (int)(((value.Ticks % TimeSpan.TicksPerSecond) * 1000000)
                / TimeSpan.TicksPerMillisecond);
            return value.Ticks / TimeSpan.TicksPerSecond;
        }

        /// <summary>
        /// Parses a DateTime from a protobuf stream
        /// </summary>
        [Obsolete(ProtoReader.UseStateAPI, false)]
        public static DateTime ReadDateTime(ProtoReader source)
        {
            ProtoReader.State state = default;
            return ReadDateTime(source, ref state);
        }

        /// <summary>
        /// Parses a DateTime from a protobuf stream
        /// </summary>
        public static DateTime ReadDateTime(ProtoReader source, ref ProtoReader.State state)
        {
            long ticks = ReadTimeSpanTicks(source, ref state, out DateTimeKind kind);
            if (ticks == long.MinValue) return DateTime.MinValue;
            if (ticks == long.MaxValue) return DateTime.MaxValue;
            return EpochOrigin[(int)kind].AddTicks(ticks);
        }

        /// <summary>
        /// Writes a DateTime to a protobuf stream, excluding the <c>Kind</c>
        /// </summary>
        [Obsolete(ProtoWriter.UseStateAPI, false)]
        public static void WriteDateTime(DateTime value, ProtoWriter dest)
        {
            ProtoWriter.State state = default;
            WriteDateTimeImpl(value, dest, false, ref state);
        }

        /// <summary>
        /// Writes a DateTime to a protobuf stream, excluding the <c>Kind</c>
        /// </summary>
        public static void WriteDateTime(DateTime value, ProtoWriter dest, ref ProtoWriter.State state)
        {
            WriteDateTimeImpl(value, dest, false, ref state);
        }

        /// <summary>
        /// Writes a DateTime to a protobuf stream, including the <c>Kind</c>
        /// </summary>
        [Obsolete(ProtoWriter.UseStateAPI, false)]
        public static void WriteDateTimeWithKind(DateTime value, ProtoWriter dest)
        {
            ProtoWriter.State state = default;
            WriteDateTimeImpl(value, dest, true, ref state);
        }

        /// <summary>
        /// Writes a DateTime to a protobuf stream, including the <c>Kind</c>
        /// </summary>
        public static void WriteDateTimeWithKind(DateTime value, ProtoWriter dest, ref ProtoWriter.State state)
        {
            WriteDateTimeImpl(value, dest, true, ref state);
        }

        private static void WriteDateTimeImpl(DateTime value, ProtoWriter dest, bool includeKind, ref ProtoWriter.State state)
        {
            if (dest == null) throw new ArgumentNullException(nameof(dest));
            TimeSpan delta;
            switch (dest.WireType)
            {
                case WireType.StartGroup:
                case WireType.String:
                    if (value == DateTime.MaxValue)
                    {
                        delta = TimeSpan.MaxValue;
                        includeKind = false;
                    }
                    else if (value == DateTime.MinValue)
                    {
                        delta = TimeSpan.MinValue;
                        includeKind = false;
                    }
                    else
                    {
                        delta = value - EpochOrigin[0];
                    }
                    break;
                default:
                    delta = value - EpochOrigin[0];
                    break;
            }
            WriteTimeSpanImpl(delta, dest, includeKind ? value.Kind : DateTimeKind.Unspecified, ref state);
        }

        private static long ReadTimeSpanTicks(ProtoReader source, ref ProtoReader.State state, out DateTimeKind kind)
        {
            kind = DateTimeKind.Unspecified;
            switch (source.WireType)
            {
                case WireType.String:
                case WireType.StartGroup:
                    SubItemToken token = ProtoReader.StartSubItem(source, ref state);
                    int fieldNumber;
                    TimeSpanScale scale = TimeSpanScale.Days;
                    long value = 0;
                    while ((fieldNumber = source.ReadFieldHeader(ref state)) > 0)
                    {
                        switch (fieldNumber)
                        {
                            case FieldTimeSpanScale:
                                scale = (TimeSpanScale)source.ReadInt32(ref state);
                                break;
                            case FieldTimeSpanValue:
                                source.Assert(ref state, WireType.SignedVariant);
                                value = source.ReadInt64(ref state);
                                break;
                            case FieldTimeSpanKind:
                                kind = (DateTimeKind)source.ReadInt32(ref state);
                                switch (kind)
                                {
                                    case DateTimeKind.Unspecified:
                                    case DateTimeKind.Utc:
                                    case DateTimeKind.Local:
                                        break; // fine
                                    default:
                                        throw new ProtoException("Invalid date/time kind: " + kind.ToString());
                                }
                                break;
                            default:
                                source.SkipField(ref state);
                                break;
                        }
                    }
                    ProtoReader.EndSubItem(token, source, ref state);
                    switch (scale)
                    {
                        case TimeSpanScale.Days:
                            return value * TimeSpan.TicksPerDay;
                        case TimeSpanScale.Hours:
                            return value * TimeSpan.TicksPerHour;
                        case TimeSpanScale.Minutes:
                            return value * TimeSpan.TicksPerMinute;
                        case TimeSpanScale.Seconds:
                            return value * TimeSpan.TicksPerSecond;
                        case TimeSpanScale.Milliseconds:
                            return value * TimeSpan.TicksPerMillisecond;
                        case TimeSpanScale.Ticks:
                            return value;
                        case TimeSpanScale.MinMax:
                            switch (value)
                            {
                                case 1: return long.MaxValue;
                                case -1: return long.MinValue;
                                default: throw new ProtoException("Unknown min/max value: " + value.ToString());
                            }
                        default:
                            throw new ProtoException("Unknown timescale: " + scale.ToString());
                    }
                case WireType.Fixed64:
                    return source.ReadInt64(ref state);
                default:
                    throw new ProtoException("Unexpected wire-type: " + source.WireType.ToString());
            }
        }

        private const int FieldDecimalLow = 0x01, FieldDecimalHigh = 0x02, FieldDecimalSignScale = 0x03;

        /// <summary>
        /// Parses a decimal from a protobuf stream
        /// </summary>
        [Obsolete(ProtoReader.UseStateAPI, false)]
        public static decimal ReadDecimal(ProtoReader reader)
        {
            ProtoReader.State state = default;
            return ReadDecimal(reader, ref state);
        }
        /// <summary>
        /// Parses a decimal from a protobuf stream
        /// </summary>
        public static decimal ReadDecimal(ProtoReader reader, ref ProtoReader.State state)
        {
            ulong low = 0;
            uint high = 0;
            uint signScale = 0;

            int fieldNumber;
            SubItemToken token = ProtoReader.StartSubItem(reader, ref state);
            while ((fieldNumber = reader.ReadFieldHeader(ref state)) > 0)
            {
                switch (fieldNumber)
                {
                    case FieldDecimalLow: low = reader.ReadUInt64(ref state); break;
                    case FieldDecimalHigh: high = reader.ReadUInt32(ref state); break;
                    case FieldDecimalSignScale: signScale = reader.ReadUInt32(ref state); break;
                    default: reader.SkipField(ref state); break;
                }
            }
            ProtoReader.EndSubItem(token, reader, ref state);

            int lo = (int)(low & 0xFFFFFFFFL),
                mid = (int)((low >> 32) & 0xFFFFFFFFL),
                hi = (int)high;
            bool isNeg = (signScale & 0x0001) == 0x0001;
            byte scale = (byte)((signScale & 0x01FE) >> 1);
            return new decimal(lo, mid, hi, isNeg, scale);
        }

        /// <summary>
        /// Writes a decimal to a protobuf stream
        /// </summary>
        [Obsolete(ProtoWriter.UseStateAPI, false)]
        public static void WriteDecimal(decimal value, ProtoWriter writer)
        {
<<<<<<< HEAD
            ProtoWriter.State state = default;
            WriteDecimal(value, writer, ref state);
        }
        /// <summary>
        /// Writes a decimal to a protobuf stream
        /// </summary>
        public static void WriteDecimal(decimal value, ProtoWriter writer, ref ProtoWriter.State state)
        {
            int[] bits = decimal.GetBits(value);
            ulong a = ((ulong)bits[1]) << 32, b = ((ulong)bits[0]) & 0xFFFFFFFFL;
            ulong low = a | b;
            uint high = (uint)bits[2];
            uint signScale = (uint)(((bits[3] >> 15) & 0x01FE) | ((bits[3] >> 31) & 0x0001));

            SubItemToken token = ProtoWriter.StartSubItem(null, writer, ref state);
=======
            var dec = new DecimalAccessor(value);
            ulong a = ((ulong)dec.Mid) << 32, b = ((ulong)dec.Lo) & 0xFFFFFFFFL;
            ulong low = a | b;
            uint high = (uint)dec.Hi;
            uint signScale = (uint)(((dec.Flags >> 15) & 0x01FE) | ((dec.Flags >> 31) & 0x0001));
            
            SubItemToken token = ProtoWriter.StartSubItem(null, writer);
>>>>>>> d044028c
            if (low != 0)
            {
                ProtoWriter.WriteFieldHeader(FieldDecimalLow, WireType.Variant, writer, ref state);
                ProtoWriter.WriteUInt64(low, writer, ref state);
            }
            if (high != 0)
            {
                ProtoWriter.WriteFieldHeader(FieldDecimalHigh, WireType.Variant, writer, ref state);
                ProtoWriter.WriteUInt32(high, writer, ref state);
            }
            if (signScale != 0)
            {
                ProtoWriter.WriteFieldHeader(FieldDecimalSignScale, WireType.Variant, writer, ref state);
                ProtoWriter.WriteUInt32(signScale, writer, ref state);
            }
            ProtoWriter.EndSubItem(token, writer, ref state);
        }

<<<<<<< HEAD
        private const int FieldGuidLow = 1, FieldGuidHigh = 2;
=======
        /// <summary>
        /// Provides access to the inner fields of a decimal.
        /// Similar to decimal.GetBits(), but faster and avoids the int[] allocation
        /// </summary>
        [StructLayout(LayoutKind.Explicit)]
        private struct DecimalAccessor
        {
            [FieldOffset(0)]
            public int Flags;
            [FieldOffset(4)]
            public int Hi;
            [FieldOffset(8)]
            public int Lo;
            [FieldOffset(12)]
            public int Mid;

            [FieldOffset(0)]
            public decimal Decimal;

            public DecimalAccessor(decimal value)
            {
                Flags = 0;
                Hi = 0;
                Lo = 0;
                Mid = 0;
                Decimal = value;
            }
        }

        const int FieldGuidLow = 1, FieldGuidHigh = 2;
>>>>>>> d044028c
        /// <summary>
        /// Writes a Guid to a protobuf stream
        /// </summary>
        [Obsolete(ProtoWriter.UseStateAPI, false)]
        public static void WriteGuid(Guid value, ProtoWriter dest)
        {
            ProtoWriter.State state = default;
            WriteGuid(value, dest, ref state);
        }

        /// <summary>
        /// Writes a Guid to a protobuf stream
        /// </summary>        
        public static void WriteGuid(Guid value, ProtoWriter dest, ref ProtoWriter.State state)
        {
            byte[] blob = value.ToByteArray();

            SubItemToken token = ProtoWriter.StartSubItem(null, dest, ref state);
            if (value != Guid.Empty)
            {
                ProtoWriter.WriteFieldHeader(FieldGuidLow, WireType.Fixed64, dest, ref state);
                ProtoWriter.WriteBytes(blob, 0, 8, dest, ref state);
                ProtoWriter.WriteFieldHeader(FieldGuidHigh, WireType.Fixed64, dest, ref state);
                ProtoWriter.WriteBytes(blob, 8, 8, dest, ref state);
            }
            ProtoWriter.EndSubItem(token, dest, ref state);
        }

        /// <summary>
        /// Parses a Guid from a protobuf stream
        /// </summary>
        [Obsolete(ProtoReader.UseStateAPI, false)]
        public static Guid ReadGuid(ProtoReader source)
        {
            ProtoReader.State state = default;
            return ReadGuid(source, ref state);
        }

        /// <summary>
        /// Parses a Guid from a protobuf stream
        /// </summary>
        public static Guid ReadGuid(ProtoReader source, ref ProtoReader.State state)
        {
            ulong low = 0, high = 0;
            int fieldNumber;
            SubItemToken token = ProtoReader.StartSubItem(source, ref state);
            while ((fieldNumber = source.ReadFieldHeader(ref state)) > 0)
            {
                switch (fieldNumber)
                {
                    case FieldGuidLow: low = source.ReadUInt64(ref state); break;
                    case FieldGuidHigh: high = source.ReadUInt64(ref state); break;
                    default: source.SkipField(ref state); break;
                }
            }
            ProtoReader.EndSubItem(token, source, ref state);
            if (low == 0 && high == 0) return Guid.Empty;
            uint a = (uint)(low >> 32), b = (uint)low, c = (uint)(high >> 32), d = (uint)high;
            return new Guid((int)b, (short)a, (short)(a >> 16),
                (byte)d, (byte)(d >> 8), (byte)(d >> 16), (byte)(d >> 24),
                (byte)c, (byte)(c >> 8), (byte)(c >> 16), (byte)(c >> 24));
        }

        private const int
            FieldExistingObjectKey = 1,
            FieldNewObjectKey = 2,
            FieldExistingTypeKey = 3,
            FieldNewTypeKey = 4,
            FieldTypeName = 8,
            FieldObject = 10;

        /// <summary>
        /// Optional behaviours that introduce .NET-specific functionality
        /// </summary>
        [Flags]
        public enum NetObjectOptions : byte
        {
            /// <summary>
            /// No special behaviour
            /// </summary>
            None = 0,
            /// <summary>
            /// Enables full object-tracking/full-graph support.
            /// </summary>
            AsReference = 1,
            /// <summary>
            /// Embeds the type information into the stream, allowing usage with types not known in advance.
            /// </summary>
            DynamicType = 2,
            /// <summary>
            /// If false, the constructor for the type is bypassed during deserialization, meaning any field initializers
            /// or other initialization code is skipped.
            /// </summary>
            UseConstructor = 4,
            /// <summary>
            /// Should the object index be reserved, rather than creating an object promptly
            /// </summary>
            LateSet = 8
        }

        /// <summary>
        /// Reads an *implementation specific* bundled .NET object, including (as options) type-metadata, identity/re-use, etc.
        /// </summary>
        [Obsolete(ProtoReader.UseStateAPI, false)]
        public static object ReadNetObject(object value, ProtoReader source, int key, Type type, NetObjectOptions options)
        {
            ProtoReader.State state = default;
            return ReadNetObject(source, ref state, value, key, type, options);
        }

        /// <summary>
        /// Reads an *implementation specific* bundled .NET object, including (as options) type-metadata, identity/re-use, etc.
        /// </summary>
        public static object ReadNetObject(ProtoReader source, ref ProtoReader.State state, object value, int key, Type type, NetObjectOptions options)
        {
            SubItemToken token = ProtoReader.StartSubItem(source, ref state);
            int fieldNumber;
            int newObjectKey = -1, newTypeKey = -1, tmp;
            while ((fieldNumber = source.ReadFieldHeader(ref state)) > 0)
            {
                switch (fieldNumber)
                {
                    case FieldExistingObjectKey:
                        tmp = source.ReadInt32(ref state);
                        value = source.NetCache.GetKeyedObject(tmp);
                        break;
                    case FieldNewObjectKey:
                        newObjectKey = source.ReadInt32(ref state);
                        break;
                    case FieldExistingTypeKey:
                        tmp = source.ReadInt32(ref state);
                        type = (Type)source.NetCache.GetKeyedObject(tmp);
                        key = source.GetTypeKey(ref type);
                        break;
                    case FieldNewTypeKey:
                        newTypeKey = source.ReadInt32(ref state);
                        break;
                    case FieldTypeName:
                        string typeName = source.ReadString(ref state);
                        type = source.DeserializeType(typeName);
                        if (type == null)
                        {
                            throw new ProtoException("Unable to resolve type: " + typeName + " (you can use the TypeModel.DynamicTypeFormatting event to provide a custom mapping)");
                        }
                        if (type == typeof(string))
                        {
                            key = -1;
                        }
                        else
                        {
                            key = source.GetTypeKey(ref type);
                            if (key < 0)
                                throw new InvalidOperationException("Dynamic type is not a contract-type: " + type.Name);
                        }
                        break;
                    case FieldObject:
                        bool isString = type == typeof(string);
                        bool wasNull = value == null;
                        bool lateSet = wasNull && (isString || ((options & NetObjectOptions.LateSet) != 0));

                        if (newObjectKey >= 0 && !lateSet)
                        {
                            if (value == null)
                            {
                                source.TrapNextObject(newObjectKey);
                            }
                            else
                            {
                                source.NetCache.SetKeyedObject(newObjectKey, value);
                            }
                            if (newTypeKey >= 0) source.NetCache.SetKeyedObject(newTypeKey, type);
                        }
                        object oldValue = value;
                        if (isString)
                        {
                            value = source.ReadString(ref state);
                        }
                        else
                        {
                            value = ProtoReader.ReadTypedObject(source, ref state, oldValue, key, type);
                        }

                        if (newObjectKey >= 0)
                        {
                            if (wasNull && !lateSet)
                            { // this both ensures (via exception) that it *was* set, and makes sure we don't shout
                                // about changed references
                                oldValue = source.NetCache.GetKeyedObject(newObjectKey);
                            }
                            if (lateSet)
                            {
                                source.NetCache.SetKeyedObject(newObjectKey, value);
                                if (newTypeKey >= 0) source.NetCache.SetKeyedObject(newTypeKey, type);
                            }
                        }
                        if (newObjectKey >= 0 && !lateSet && !ReferenceEquals(oldValue, value))
                        {
                            throw new ProtoException("A reference-tracked object changed reference during deserialization");
                        }
                        if (newObjectKey < 0 && newTypeKey >= 0)
                        {  // have a new type, but not a new object
                            source.NetCache.SetKeyedObject(newTypeKey, type);
                        }
                        break;
                    default:
                        source.SkipField(ref state);
                        break;
                }
            }
            if (newObjectKey >= 0 && (options & NetObjectOptions.AsReference) == 0)
            {
                throw new ProtoException("Object key in input stream, but reference-tracking was not expected");
            }
            ProtoReader.EndSubItem(token, source, ref state);

            return value;
        }

        /// <summary>
        /// Writes an *implementation specific* bundled .NET object, including (as options) type-metadata, identity/re-use, etc.
        /// </summary>
        [Obsolete(ProtoWriter.UseStateAPI, false)]
        public static void WriteNetObject(object value, ProtoWriter dest, int key, NetObjectOptions options)
        {
            ProtoWriter.State state = default;
            WriteNetObject(value, dest, ref state, key, options);
        }

        /// <summary>
        /// Writes an *implementation specific* bundled .NET object, including (as options) type-metadata, identity/re-use, etc.
        /// </summary>
        public static void WriteNetObject(object value, ProtoWriter dest, ref ProtoWriter.State state, int key, NetObjectOptions options)
        {
            if (dest == null) throw new ArgumentNullException(nameof(dest));
            bool dynamicType = (options & NetObjectOptions.DynamicType) != 0,
                 asReference = (options & NetObjectOptions.AsReference) != 0;
            WireType wireType = dest.WireType;
            SubItemToken token = ProtoWriter.StartSubItem(null, dest, ref state);
            bool writeObject = true;
            if (asReference)
            {
                int objectKey = dest.NetCache.AddObjectKey(value, out bool existing);
                ProtoWriter.WriteFieldHeader(existing ? FieldExistingObjectKey : FieldNewObjectKey, WireType.Variant, dest, ref state);
                ProtoWriter.WriteInt32(objectKey, dest, ref state);
                if (existing)
                {
                    writeObject = false;
                }
            }

            if (writeObject)
            {
                if (dynamicType)
                {
                    Type type = value.GetType();

                    if (!(value is string))
                    {
                        key = dest.GetTypeKey(ref type);
                        if (key < 0) throw new InvalidOperationException("Dynamic type is not a contract-type: " + type.Name);
                    }
                    int typeKey = dest.NetCache.AddObjectKey(type, out bool existing);
                    ProtoWriter.WriteFieldHeader(existing ? FieldExistingTypeKey : FieldNewTypeKey, WireType.Variant, dest, ref state);
                    ProtoWriter.WriteInt32(typeKey, dest, ref state);
                    if (!existing)
                    {
                        ProtoWriter.WriteFieldHeader(FieldTypeName, WireType.String, dest, ref state);
                        ProtoWriter.WriteString(dest.SerializeType(type), dest, ref state);
                    }
                }
                ProtoWriter.WriteFieldHeader(FieldObject, wireType, dest, ref state);
                if (value is string s)
                {
                    ProtoWriter.WriteString(s, dest, ref state);
                }
                else
                {
                    ProtoWriter.WriteObject(value, key, dest, ref state);
                }
            }
            ProtoWriter.EndSubItem(token, dest, ref state);
        }
    }
}<|MERGE_RESOLUTION|>--- conflicted
+++ resolved
@@ -1,934 +1,963 @@
-﻿using System;
-using System.Reflection;
-using System.Runtime.InteropServices;
-
-namespace ProtoBuf
-{
-    internal enum TimeSpanScale
-    {
-        Days = 0,
-        Hours = 1,
-        Minutes = 2,
-        Seconds = 3,
-        Milliseconds = 4,
-        Ticks = 5,
-
-        MinMax = 15
-    }
-
-    /// <summary>
-    /// Provides support for common .NET types that do not have a direct representation
-    /// in protobuf, using the definitions from bcl.proto
-    /// </summary>
-    public sealed class BclHelpers // should really be static, but I'm cheating with a <T>
-    {
-        private BclHelpers() { }
-        /// <summary>
-        /// Creates a new instance of the specified type, bypassing the constructor.
-        /// </summary>
-        /// <param name="type">The type to create</param>
-        /// <returns>The new instance</returns>
-        /// <exception cref="NotSupportedException">If the platform does not support constructor-skipping</exception>
-        public static object GetUninitializedObject(Type type)
-        {
-#if PLAT_GET_UNINITIALIZED
-            return System.Runtime.Serialization.FormatterServices.GetUninitializedObject(type);
-#else
-
-#if !PROFILE259 // just don't try
-            object obj = TryGetUninitializedObjectWithFormatterServices(type);
-            if (obj != null) return obj;
-#endif
-            throw new NotSupportedException("Constructor-skipping is not supported on this platform");
-#endif
-        }
-
-#if !PLAT_GET_UNINITIALIZED && !PROFILE259 // this is inspired by DCS: https://github.com/dotnet/corefx/blob/c02d33b18398199f6acc17d375dab154e9a1df66/src/System.Private.DataContractSerialization/src/System/Runtime/Serialization/XmlFormatReaderGenerator.cs#L854-L894
-        private static Func<Type, object> getUninitializedObject;
-        static internal object TryGetUninitializedObjectWithFormatterServices(Type type)
-        {
-            if (getUninitializedObject == null)
-            {
-                try {
-                    var formatterServiceType = typeof(string).GetTypeInfo().Assembly.GetType("System.Runtime.Serialization.FormatterServices");
-                    MethodInfo method = formatterServiceType?.GetMethod("GetUninitializedObject", BindingFlags.NonPublic | BindingFlags.Public | BindingFlags.Static);
-                    if (method != null)
-                    {
-                        getUninitializedObject = (Func<Type, object>)method.CreateDelegate(typeof(Func<Type, object>));
-                    }
-                }
-                catch  { /* best efforts only */ }
-                if(getUninitializedObject == null) getUninitializedObject = _ => null;
-            }
-            return getUninitializedObject(type);
-        }
-#endif
-
-        private const int FieldTimeSpanValue = 0x01, FieldTimeSpanScale = 0x02, FieldTimeSpanKind = 0x03;
-
-        internal static readonly DateTime[] EpochOrigin = {
-            new DateTime(1970, 1, 1, 0, 0, 0, 0, DateTimeKind.Unspecified),
-            new DateTime(1970, 1, 1, 0, 0, 0, 0, DateTimeKind.Utc),
-            new DateTime(1970, 1, 1, 0, 0, 0, 0, DateTimeKind.Local)
-        };
-
-        /// <summary>
-        /// The default value for dates that are following google.protobuf.Timestamp semantics
-        /// </summary>
-        private static readonly DateTime TimestampEpoch = EpochOrigin[(int)DateTimeKind.Utc];
-
-        /// <summary>
-        /// Writes a TimeSpan to a protobuf stream using protobuf-net's own representation, bcl.TimeSpan
-        /// </summary>
-        [Obsolete(ProtoWriter.UseStateAPI, false)]
-        public static void WriteTimeSpan(TimeSpan timeSpan, ProtoWriter dest)
-        {
-            ProtoWriter.State state = default;
-            WriteTimeSpanImpl(timeSpan, dest, DateTimeKind.Unspecified, ref state);
-        }
-
-        /// <summary>
-        /// Writes a TimeSpan to a protobuf stream using protobuf-net's own representation, bcl.TimeSpan
-        /// </summary>
-        public static void WriteTimeSpan(TimeSpan timeSpan, ProtoWriter dest, ref ProtoWriter.State state)
-        {
-            WriteTimeSpanImpl(timeSpan, dest, DateTimeKind.Unspecified, ref state);
-        }
-
-        private static void WriteTimeSpanImpl(TimeSpan timeSpan, ProtoWriter dest, DateTimeKind kind, ref ProtoWriter.State state)
-        {
-            if (dest == null) throw new ArgumentNullException(nameof(dest));
-            long value;
-            switch (dest.WireType)
-            {
-                case WireType.String:
-                case WireType.StartGroup:
-                    TimeSpanScale scale;
-                    value = timeSpan.Ticks;
-                    if (timeSpan == TimeSpan.MaxValue)
-                    {
-                        value = 1;
-                        scale = TimeSpanScale.MinMax;
-                    }
-                    else if (timeSpan == TimeSpan.MinValue)
-                    {
-                        value = -1;
-                        scale = TimeSpanScale.MinMax;
-                    }
-                    else if (value % TimeSpan.TicksPerDay == 0)
-                    {
-                        scale = TimeSpanScale.Days;
-                        value /= TimeSpan.TicksPerDay;
-                    }
-                    else if (value % TimeSpan.TicksPerHour == 0)
-                    {
-                        scale = TimeSpanScale.Hours;
-                        value /= TimeSpan.TicksPerHour;
-                    }
-                    else if (value % TimeSpan.TicksPerMinute == 0)
-                    {
-                        scale = TimeSpanScale.Minutes;
-                        value /= TimeSpan.TicksPerMinute;
-                    }
-                    else if (value % TimeSpan.TicksPerSecond == 0)
-                    {
-                        scale = TimeSpanScale.Seconds;
-                        value /= TimeSpan.TicksPerSecond;
-                    }
-                    else if (value % TimeSpan.TicksPerMillisecond == 0)
-                    {
-                        scale = TimeSpanScale.Milliseconds;
-                        value /= TimeSpan.TicksPerMillisecond;
-                    }
-                    else
-                    {
-                        scale = TimeSpanScale.Ticks;
-                    }
-
-                    SubItemToken token = ProtoWriter.StartSubItem(null, dest, ref state);
-
-                    if (value != 0)
-                    {
-                        ProtoWriter.WriteFieldHeader(FieldTimeSpanValue, WireType.SignedVariant, dest, ref state);
-                        ProtoWriter.WriteInt64(value, dest, ref state);
-                    }
-                    if (scale != TimeSpanScale.Days)
-                    {
-                        ProtoWriter.WriteFieldHeader(FieldTimeSpanScale, WireType.Variant, dest, ref state);
-                        ProtoWriter.WriteInt32((int)scale, dest, ref state);
-                    }
-                    if (kind != DateTimeKind.Unspecified)
-                    {
-                        ProtoWriter.WriteFieldHeader(FieldTimeSpanKind, WireType.Variant, dest, ref state);
-                        ProtoWriter.WriteInt32((int)kind, dest, ref state);
-                    }
-                    ProtoWriter.EndSubItem(token, dest, ref state);
-                    break;
-                case WireType.Fixed64:
-                    ProtoWriter.WriteInt64(timeSpan.Ticks, dest, ref state);
-                    break;
-                default:
-                    throw new ProtoException("Unexpected wire-type: " + dest.WireType.ToString());
-            }
-        }
-
-        /// <summary>
-        /// Parses a TimeSpan from a protobuf stream using protobuf-net's own representation, bcl.TimeSpan
-        /// </summary>
-        [Obsolete(ProtoReader.UseStateAPI, false)]
-        public static TimeSpan ReadTimeSpan(ProtoReader source)
-        {
-            ProtoReader.State state = default;
-            return ReadTimeSpan(source, ref state);
-        }
-
-        /// <summary>
-        /// Parses a TimeSpan from a protobuf stream using protobuf-net's own representation, bcl.TimeSpan
-        /// </summary>        
-        public static TimeSpan ReadTimeSpan(ProtoReader source, ref ProtoReader.State state)
-        {
-            long ticks = ReadTimeSpanTicks(source, ref state, out DateTimeKind kind);
-            if (ticks == long.MinValue) return TimeSpan.MinValue;
-            if (ticks == long.MaxValue) return TimeSpan.MaxValue;
-            return TimeSpan.FromTicks(ticks);
-        }
-
-        /// <summary>
-        /// Parses a TimeSpan from a protobuf stream using the standardized format, google.protobuf.Duration
-        /// </summary>
-        [Obsolete(ProtoReader.UseStateAPI, false)]
-        public static TimeSpan ReadDuration(ProtoReader source)
-        {
-            ProtoReader.State state = default;
-            return ReadDuration(source, ref state);
-        }
-
-        /// <summary>
-        /// Parses a TimeSpan from a protobuf stream using the standardized format, google.protobuf.Duration
-        /// </summary>
-        public static TimeSpan ReadDuration(ProtoReader source, ref ProtoReader.State state)
-        {
-#if PLAT_SPANS
-            if (source.WireType == WireType.String && state.RemainingInCurrent >= 20)
-            {
-                var ts = TryReadDurationFast(source, ref state);
-                if (ts.HasValue) return ts.GetValueOrDefault();
-            }
-#endif
-            return ReadDurationFallback(source, ref state);
-        }
-
-#if PLAT_SPANS
-        private static TimeSpan? TryReadDurationFast(ProtoReader source, ref ProtoReader.State state)
-        {
-            int offset = state.OffsetInCurrent;
-            var span = state.Span;
-            int prefixLength = ProtoReader.State.ParseVarintUInt32(span, offset, out var len);
-            offset += prefixLength;
-            if (len == 0) return TimeSpan.Zero;
-
-            if ((prefixLength + len) > state.RemainingInCurrent) return null; // don't have entire submessage
-
-            if (span[offset] != (1 << 3)) return null; // expected field 1
-            var msgOffset = 1 + ProtoReader.State.TryParseUInt64Varint(span, 1 + offset, out var seconds);
-            ulong nanos = 0;
-            if (msgOffset < len)
-            {
-                if (span[msgOffset++ + offset] != (2 << 3)) return null; // expected field 2
-                msgOffset += ProtoReader.State.TryParseUInt64Varint(span, msgOffset + offset, out nanos);
-            }
-            if (msgOffset != len) return null; // expected no more fields
-            state.Skip(prefixLength + (int)len);
-            source.Advance(prefixLength + len);
-            return FromDurationSeconds((long)seconds, (int)(long)nanos);
-        }
-#endif
-        private static TimeSpan ReadDurationFallback(ProtoReader source, ref ProtoReader.State state)
-        {
-            long seconds = 0;
-            int nanos = 0;
-            SubItemToken token = ProtoReader.StartSubItem(source, ref state);
-            int fieldNumber;
-            while ((fieldNumber = source.ReadFieldHeader(ref state)) > 0)
-            {
-                switch (fieldNumber)
-                {
-                    case 1:
-                        seconds = source.ReadInt64(ref state);
-                        break;
-                    case 2:
-                        nanos = source.ReadInt32(ref state);
-                        break;
-                    default:
-                        source.SkipField(ref state);
-                        break;
-                }
-            }
-            ProtoReader.EndSubItem(token, source, ref state);
-            return FromDurationSeconds(seconds, nanos);
-        }
-
-        /// <summary>
-        /// Writes a TimeSpan to a protobuf stream using the standardized format, google.protobuf.Duration
-        /// </summary>
-        [Obsolete(ProtoWriter.UseStateAPI)]
-        public static void WriteDuration(TimeSpan value, ProtoWriter dest)
-        {
-            ProtoWriter.State state = default;
-            WriteDuration(value, dest, ref state);
-        }
-
-        /// <summary>
-        /// Writes a TimeSpan to a protobuf stream using the standardized format, google.protobuf.Duration
-        /// </summary>
-        public static void WriteDuration(TimeSpan value, ProtoWriter dest, ref ProtoWriter.State state)
-        {
-            var seconds = ToDurationSeconds(value, out int nanos);
-            WriteSecondsNanos(seconds, nanos, dest, ref state);
-        }
-
-        private static void WriteSecondsNanos(long seconds, int nanos, ProtoWriter dest, ref ProtoWriter.State state)
-        {
-            SubItemToken token = ProtoWriter.StartSubItem(null, dest, ref state);
-            if (seconds != 0)
-            {
-                ProtoWriter.WriteFieldHeader(1, WireType.Variant, dest, ref state);
-                ProtoWriter.WriteInt64(seconds, dest, ref state);
-            }
-            if (nanos != 0)
-            {
-                ProtoWriter.WriteFieldHeader(2, WireType.Variant, dest, ref state);
-                ProtoWriter.WriteInt32(nanos, dest, ref state);
-            }
-            ProtoWriter.EndSubItem(token, dest, ref state);
-        }
-
-        /// <summary>
-        /// Parses a DateTime from a protobuf stream using the standardized format, google.protobuf.Timestamp
-        /// </summary>
-        [Obsolete(ProtoReader.UseStateAPI, false)]
-        public static DateTime ReadTimestamp(ProtoReader source)
-        {
-            ProtoReader.State state = default;
-            return ReadTimestamp(source, ref state);
-        }
-
-        /// <summary>
-        /// Parses a DateTime from a protobuf stream using the standardized format, google.protobuf.Timestamp
-        /// </summary>
-        public static DateTime ReadTimestamp(ProtoReader source, ref ProtoReader.State state)
-        {
-            // note: DateTime is only defined for just over 0000 to just below 10000;
-            // TimeSpan has a range of +/- 10,675,199 days === 29k years;
-            // so we can just use epoch time delta
-            return TimestampEpoch + ReadDuration(source, ref state);
-        }
-
-        /// <summary>
-        /// Writes a DateTime to a protobuf stream using the standardized format, google.protobuf.Timestamp
-        /// </summary>
-        [Obsolete(ProtoWriter.UseStateAPI, false)]
-        public static void WriteTimestamp(DateTime value, ProtoWriter dest)
-        {
-            ProtoWriter.State state = default;
-            WriteTimestamp(value, dest, ref state);
-        }
-
-        /// <summary>
-        /// Writes a DateTime to a protobuf stream using the standardized format, google.protobuf.Timestamp
-        /// </summary>
-        public static void WriteTimestamp(DateTime value, ProtoWriter dest, ref ProtoWriter.State state)
-        {
-            var seconds = ToDurationSeconds(value - TimestampEpoch, out int nanos);
-
-            if (nanos < 0)
-            {   // from Timestamp.proto:
-                // "Negative second values with fractions must still have
-                // non -negative nanos values that count forward in time."
-                seconds--;
-                nanos += 1000000000;
-            }
-            WriteSecondsNanos(seconds, nanos, dest, ref state);
-        }
-
-        private static TimeSpan FromDurationSeconds(long seconds, int nanos)
-        {
-            long ticks = checked((seconds * TimeSpan.TicksPerSecond)
-                + (nanos * TimeSpan.TicksPerMillisecond / 1000000));
-            return TimeSpan.FromTicks(ticks);
-        }
-
-        private static long ToDurationSeconds(TimeSpan value, out int nanos)
-        {
-            nanos = (int)(((value.Ticks % TimeSpan.TicksPerSecond) * 1000000)
-                / TimeSpan.TicksPerMillisecond);
-            return value.Ticks / TimeSpan.TicksPerSecond;
-        }
-
-        /// <summary>
-        /// Parses a DateTime from a protobuf stream
-        /// </summary>
-        [Obsolete(ProtoReader.UseStateAPI, false)]
-        public static DateTime ReadDateTime(ProtoReader source)
-        {
-            ProtoReader.State state = default;
-            return ReadDateTime(source, ref state);
-        }
-
-        /// <summary>
-        /// Parses a DateTime from a protobuf stream
-        /// </summary>
-        public static DateTime ReadDateTime(ProtoReader source, ref ProtoReader.State state)
-        {
-            long ticks = ReadTimeSpanTicks(source, ref state, out DateTimeKind kind);
-            if (ticks == long.MinValue) return DateTime.MinValue;
-            if (ticks == long.MaxValue) return DateTime.MaxValue;
-            return EpochOrigin[(int)kind].AddTicks(ticks);
-        }
-
-        /// <summary>
-        /// Writes a DateTime to a protobuf stream, excluding the <c>Kind</c>
-        /// </summary>
-        [Obsolete(ProtoWriter.UseStateAPI, false)]
-        public static void WriteDateTime(DateTime value, ProtoWriter dest)
-        {
-            ProtoWriter.State state = default;
-            WriteDateTimeImpl(value, dest, false, ref state);
-        }
-
-        /// <summary>
-        /// Writes a DateTime to a protobuf stream, excluding the <c>Kind</c>
-        /// </summary>
-        public static void WriteDateTime(DateTime value, ProtoWriter dest, ref ProtoWriter.State state)
-        {
-            WriteDateTimeImpl(value, dest, false, ref state);
-        }
-
-        /// <summary>
-        /// Writes a DateTime to a protobuf stream, including the <c>Kind</c>
-        /// </summary>
-        [Obsolete(ProtoWriter.UseStateAPI, false)]
-        public static void WriteDateTimeWithKind(DateTime value, ProtoWriter dest)
-        {
-            ProtoWriter.State state = default;
-            WriteDateTimeImpl(value, dest, true, ref state);
-        }
-
-        /// <summary>
-        /// Writes a DateTime to a protobuf stream, including the <c>Kind</c>
-        /// </summary>
-        public static void WriteDateTimeWithKind(DateTime value, ProtoWriter dest, ref ProtoWriter.State state)
-        {
-            WriteDateTimeImpl(value, dest, true, ref state);
-        }
-
-        private static void WriteDateTimeImpl(DateTime value, ProtoWriter dest, bool includeKind, ref ProtoWriter.State state)
-        {
-            if (dest == null) throw new ArgumentNullException(nameof(dest));
-            TimeSpan delta;
-            switch (dest.WireType)
-            {
-                case WireType.StartGroup:
-                case WireType.String:
-                    if (value == DateTime.MaxValue)
-                    {
-                        delta = TimeSpan.MaxValue;
-                        includeKind = false;
-                    }
-                    else if (value == DateTime.MinValue)
-                    {
-                        delta = TimeSpan.MinValue;
-                        includeKind = false;
-                    }
-                    else
-                    {
-                        delta = value - EpochOrigin[0];
-                    }
-                    break;
-                default:
-                    delta = value - EpochOrigin[0];
-                    break;
-            }
-            WriteTimeSpanImpl(delta, dest, includeKind ? value.Kind : DateTimeKind.Unspecified, ref state);
-        }
-
-        private static long ReadTimeSpanTicks(ProtoReader source, ref ProtoReader.State state, out DateTimeKind kind)
-        {
-            kind = DateTimeKind.Unspecified;
-            switch (source.WireType)
-            {
-                case WireType.String:
-                case WireType.StartGroup:
-                    SubItemToken token = ProtoReader.StartSubItem(source, ref state);
-                    int fieldNumber;
-                    TimeSpanScale scale = TimeSpanScale.Days;
-                    long value = 0;
-                    while ((fieldNumber = source.ReadFieldHeader(ref state)) > 0)
-                    {
-                        switch (fieldNumber)
-                        {
-                            case FieldTimeSpanScale:
-                                scale = (TimeSpanScale)source.ReadInt32(ref state);
-                                break;
-                            case FieldTimeSpanValue:
-                                source.Assert(ref state, WireType.SignedVariant);
-                                value = source.ReadInt64(ref state);
-                                break;
-                            case FieldTimeSpanKind:
-                                kind = (DateTimeKind)source.ReadInt32(ref state);
-                                switch (kind)
-                                {
-                                    case DateTimeKind.Unspecified:
-                                    case DateTimeKind.Utc:
-                                    case DateTimeKind.Local:
-                                        break; // fine
-                                    default:
-                                        throw new ProtoException("Invalid date/time kind: " + kind.ToString());
-                                }
-                                break;
-                            default:
-                                source.SkipField(ref state);
-                                break;
-                        }
-                    }
-                    ProtoReader.EndSubItem(token, source, ref state);
-                    switch (scale)
-                    {
-                        case TimeSpanScale.Days:
-                            return value * TimeSpan.TicksPerDay;
-                        case TimeSpanScale.Hours:
-                            return value * TimeSpan.TicksPerHour;
-                        case TimeSpanScale.Minutes:
-                            return value * TimeSpan.TicksPerMinute;
-                        case TimeSpanScale.Seconds:
-                            return value * TimeSpan.TicksPerSecond;
-                        case TimeSpanScale.Milliseconds:
-                            return value * TimeSpan.TicksPerMillisecond;
-                        case TimeSpanScale.Ticks:
-                            return value;
-                        case TimeSpanScale.MinMax:
-                            switch (value)
-                            {
-                                case 1: return long.MaxValue;
-                                case -1: return long.MinValue;
-                                default: throw new ProtoException("Unknown min/max value: " + value.ToString());
-                            }
-                        default:
-                            throw new ProtoException("Unknown timescale: " + scale.ToString());
-                    }
-                case WireType.Fixed64:
-                    return source.ReadInt64(ref state);
-                default:
-                    throw new ProtoException("Unexpected wire-type: " + source.WireType.ToString());
-            }
-        }
-
-        private const int FieldDecimalLow = 0x01, FieldDecimalHigh = 0x02, FieldDecimalSignScale = 0x03;
-
-        /// <summary>
-        /// Parses a decimal from a protobuf stream
-        /// </summary>
-        [Obsolete(ProtoReader.UseStateAPI, false)]
-        public static decimal ReadDecimal(ProtoReader reader)
-        {
-            ProtoReader.State state = default;
-            return ReadDecimal(reader, ref state);
-        }
-        /// <summary>
-        /// Parses a decimal from a protobuf stream
-        /// </summary>
-        public static decimal ReadDecimal(ProtoReader reader, ref ProtoReader.State state)
-        {
-            ulong low = 0;
-            uint high = 0;
-            uint signScale = 0;
-
-            int fieldNumber;
-            SubItemToken token = ProtoReader.StartSubItem(reader, ref state);
-            while ((fieldNumber = reader.ReadFieldHeader(ref state)) > 0)
-            {
-                switch (fieldNumber)
-                {
-                    case FieldDecimalLow: low = reader.ReadUInt64(ref state); break;
-                    case FieldDecimalHigh: high = reader.ReadUInt32(ref state); break;
-                    case FieldDecimalSignScale: signScale = reader.ReadUInt32(ref state); break;
-                    default: reader.SkipField(ref state); break;
-                }
-            }
-            ProtoReader.EndSubItem(token, reader, ref state);
-
-            int lo = (int)(low & 0xFFFFFFFFL),
-                mid = (int)((low >> 32) & 0xFFFFFFFFL),
-                hi = (int)high;
-            bool isNeg = (signScale & 0x0001) == 0x0001;
-            byte scale = (byte)((signScale & 0x01FE) >> 1);
-            return new decimal(lo, mid, hi, isNeg, scale);
-        }
-
-        /// <summary>
-        /// Writes a decimal to a protobuf stream
-        /// </summary>
-        [Obsolete(ProtoWriter.UseStateAPI, false)]
-        public static void WriteDecimal(decimal value, ProtoWriter writer)
-        {
-<<<<<<< HEAD
-            ProtoWriter.State state = default;
-            WriteDecimal(value, writer, ref state);
-        }
-        /// <summary>
-        /// Writes a decimal to a protobuf stream
-        /// </summary>
-        public static void WriteDecimal(decimal value, ProtoWriter writer, ref ProtoWriter.State state)
-        {
-            int[] bits = decimal.GetBits(value);
-            ulong a = ((ulong)bits[1]) << 32, b = ((ulong)bits[0]) & 0xFFFFFFFFL;
-            ulong low = a | b;
-            uint high = (uint)bits[2];
-            uint signScale = (uint)(((bits[3] >> 15) & 0x01FE) | ((bits[3] >> 31) & 0x0001));
-
-            SubItemToken token = ProtoWriter.StartSubItem(null, writer, ref state);
-=======
-            var dec = new DecimalAccessor(value);
-            ulong a = ((ulong)dec.Mid) << 32, b = ((ulong)dec.Lo) & 0xFFFFFFFFL;
-            ulong low = a | b;
-            uint high = (uint)dec.Hi;
-            uint signScale = (uint)(((dec.Flags >> 15) & 0x01FE) | ((dec.Flags >> 31) & 0x0001));
-            
-            SubItemToken token = ProtoWriter.StartSubItem(null, writer);
->>>>>>> d044028c
-            if (low != 0)
-            {
-                ProtoWriter.WriteFieldHeader(FieldDecimalLow, WireType.Variant, writer, ref state);
-                ProtoWriter.WriteUInt64(low, writer, ref state);
-            }
-            if (high != 0)
-            {
-                ProtoWriter.WriteFieldHeader(FieldDecimalHigh, WireType.Variant, writer, ref state);
-                ProtoWriter.WriteUInt32(high, writer, ref state);
-            }
-            if (signScale != 0)
-            {
-                ProtoWriter.WriteFieldHeader(FieldDecimalSignScale, WireType.Variant, writer, ref state);
-                ProtoWriter.WriteUInt32(signScale, writer, ref state);
-            }
-            ProtoWriter.EndSubItem(token, writer, ref state);
-        }
-
-<<<<<<< HEAD
-        private const int FieldGuidLow = 1, FieldGuidHigh = 2;
-=======
-        /// <summary>
-        /// Provides access to the inner fields of a decimal.
-        /// Similar to decimal.GetBits(), but faster and avoids the int[] allocation
-        /// </summary>
-        [StructLayout(LayoutKind.Explicit)]
-        private struct DecimalAccessor
-        {
-            [FieldOffset(0)]
-            public int Flags;
-            [FieldOffset(4)]
-            public int Hi;
-            [FieldOffset(8)]
-            public int Lo;
-            [FieldOffset(12)]
-            public int Mid;
-
-            [FieldOffset(0)]
-            public decimal Decimal;
-
-            public DecimalAccessor(decimal value)
-            {
-                Flags = 0;
-                Hi = 0;
-                Lo = 0;
-                Mid = 0;
-                Decimal = value;
-            }
-        }
-
-        const int FieldGuidLow = 1, FieldGuidHigh = 2;
->>>>>>> d044028c
-        /// <summary>
-        /// Writes a Guid to a protobuf stream
-        /// </summary>
-        [Obsolete(ProtoWriter.UseStateAPI, false)]
-        public static void WriteGuid(Guid value, ProtoWriter dest)
-        {
-            ProtoWriter.State state = default;
-            WriteGuid(value, dest, ref state);
-        }
-
-        /// <summary>
-        /// Writes a Guid to a protobuf stream
-        /// </summary>        
-        public static void WriteGuid(Guid value, ProtoWriter dest, ref ProtoWriter.State state)
-        {
-            byte[] blob = value.ToByteArray();
-
-            SubItemToken token = ProtoWriter.StartSubItem(null, dest, ref state);
-            if (value != Guid.Empty)
-            {
-                ProtoWriter.WriteFieldHeader(FieldGuidLow, WireType.Fixed64, dest, ref state);
-                ProtoWriter.WriteBytes(blob, 0, 8, dest, ref state);
-                ProtoWriter.WriteFieldHeader(FieldGuidHigh, WireType.Fixed64, dest, ref state);
-                ProtoWriter.WriteBytes(blob, 8, 8, dest, ref state);
-            }
-            ProtoWriter.EndSubItem(token, dest, ref state);
-        }
-
-        /// <summary>
-        /// Parses a Guid from a protobuf stream
-        /// </summary>
-        [Obsolete(ProtoReader.UseStateAPI, false)]
-        public static Guid ReadGuid(ProtoReader source)
-        {
-            ProtoReader.State state = default;
-            return ReadGuid(source, ref state);
-        }
-
-        /// <summary>
-        /// Parses a Guid from a protobuf stream
-        /// </summary>
-        public static Guid ReadGuid(ProtoReader source, ref ProtoReader.State state)
-        {
-            ulong low = 0, high = 0;
-            int fieldNumber;
-            SubItemToken token = ProtoReader.StartSubItem(source, ref state);
-            while ((fieldNumber = source.ReadFieldHeader(ref state)) > 0)
-            {
-                switch (fieldNumber)
-                {
-                    case FieldGuidLow: low = source.ReadUInt64(ref state); break;
-                    case FieldGuidHigh: high = source.ReadUInt64(ref state); break;
-                    default: source.SkipField(ref state); break;
-                }
-            }
-            ProtoReader.EndSubItem(token, source, ref state);
-            if (low == 0 && high == 0) return Guid.Empty;
-            uint a = (uint)(low >> 32), b = (uint)low, c = (uint)(high >> 32), d = (uint)high;
-            return new Guid((int)b, (short)a, (short)(a >> 16),
-                (byte)d, (byte)(d >> 8), (byte)(d >> 16), (byte)(d >> 24),
-                (byte)c, (byte)(c >> 8), (byte)(c >> 16), (byte)(c >> 24));
-        }
-
-        private const int
-            FieldExistingObjectKey = 1,
-            FieldNewObjectKey = 2,
-            FieldExistingTypeKey = 3,
-            FieldNewTypeKey = 4,
-            FieldTypeName = 8,
-            FieldObject = 10;
-
-        /// <summary>
-        /// Optional behaviours that introduce .NET-specific functionality
-        /// </summary>
-        [Flags]
-        public enum NetObjectOptions : byte
-        {
-            /// <summary>
-            /// No special behaviour
-            /// </summary>
-            None = 0,
-            /// <summary>
-            /// Enables full object-tracking/full-graph support.
-            /// </summary>
-            AsReference = 1,
-            /// <summary>
-            /// Embeds the type information into the stream, allowing usage with types not known in advance.
-            /// </summary>
-            DynamicType = 2,
-            /// <summary>
-            /// If false, the constructor for the type is bypassed during deserialization, meaning any field initializers
-            /// or other initialization code is skipped.
-            /// </summary>
-            UseConstructor = 4,
-            /// <summary>
-            /// Should the object index be reserved, rather than creating an object promptly
-            /// </summary>
-            LateSet = 8
-        }
-
-        /// <summary>
-        /// Reads an *implementation specific* bundled .NET object, including (as options) type-metadata, identity/re-use, etc.
-        /// </summary>
-        [Obsolete(ProtoReader.UseStateAPI, false)]
-        public static object ReadNetObject(object value, ProtoReader source, int key, Type type, NetObjectOptions options)
-        {
-            ProtoReader.State state = default;
-            return ReadNetObject(source, ref state, value, key, type, options);
-        }
-
-        /// <summary>
-        /// Reads an *implementation specific* bundled .NET object, including (as options) type-metadata, identity/re-use, etc.
-        /// </summary>
-        public static object ReadNetObject(ProtoReader source, ref ProtoReader.State state, object value, int key, Type type, NetObjectOptions options)
-        {
-            SubItemToken token = ProtoReader.StartSubItem(source, ref state);
-            int fieldNumber;
-            int newObjectKey = -1, newTypeKey = -1, tmp;
-            while ((fieldNumber = source.ReadFieldHeader(ref state)) > 0)
-            {
-                switch (fieldNumber)
-                {
-                    case FieldExistingObjectKey:
-                        tmp = source.ReadInt32(ref state);
-                        value = source.NetCache.GetKeyedObject(tmp);
-                        break;
-                    case FieldNewObjectKey:
-                        newObjectKey = source.ReadInt32(ref state);
-                        break;
-                    case FieldExistingTypeKey:
-                        tmp = source.ReadInt32(ref state);
-                        type = (Type)source.NetCache.GetKeyedObject(tmp);
-                        key = source.GetTypeKey(ref type);
-                        break;
-                    case FieldNewTypeKey:
-                        newTypeKey = source.ReadInt32(ref state);
-                        break;
-                    case FieldTypeName:
-                        string typeName = source.ReadString(ref state);
-                        type = source.DeserializeType(typeName);
-                        if (type == null)
-                        {
-                            throw new ProtoException("Unable to resolve type: " + typeName + " (you can use the TypeModel.DynamicTypeFormatting event to provide a custom mapping)");
-                        }
-                        if (type == typeof(string))
-                        {
-                            key = -1;
-                        }
-                        else
-                        {
-                            key = source.GetTypeKey(ref type);
-                            if (key < 0)
-                                throw new InvalidOperationException("Dynamic type is not a contract-type: " + type.Name);
-                        }
-                        break;
-                    case FieldObject:
-                        bool isString = type == typeof(string);
-                        bool wasNull = value == null;
-                        bool lateSet = wasNull && (isString || ((options & NetObjectOptions.LateSet) != 0));
-
-                        if (newObjectKey >= 0 && !lateSet)
-                        {
-                            if (value == null)
-                            {
-                                source.TrapNextObject(newObjectKey);
-                            }
-                            else
-                            {
-                                source.NetCache.SetKeyedObject(newObjectKey, value);
-                            }
-                            if (newTypeKey >= 0) source.NetCache.SetKeyedObject(newTypeKey, type);
-                        }
-                        object oldValue = value;
-                        if (isString)
-                        {
-                            value = source.ReadString(ref state);
-                        }
-                        else
-                        {
-                            value = ProtoReader.ReadTypedObject(source, ref state, oldValue, key, type);
-                        }
-
-                        if (newObjectKey >= 0)
-                        {
-                            if (wasNull && !lateSet)
-                            { // this both ensures (via exception) that it *was* set, and makes sure we don't shout
-                                // about changed references
-                                oldValue = source.NetCache.GetKeyedObject(newObjectKey);
-                            }
-                            if (lateSet)
-                            {
-                                source.NetCache.SetKeyedObject(newObjectKey, value);
-                                if (newTypeKey >= 0) source.NetCache.SetKeyedObject(newTypeKey, type);
-                            }
-                        }
-                        if (newObjectKey >= 0 && !lateSet && !ReferenceEquals(oldValue, value))
-                        {
-                            throw new ProtoException("A reference-tracked object changed reference during deserialization");
-                        }
-                        if (newObjectKey < 0 && newTypeKey >= 0)
-                        {  // have a new type, but not a new object
-                            source.NetCache.SetKeyedObject(newTypeKey, type);
-                        }
-                        break;
-                    default:
-                        source.SkipField(ref state);
-                        break;
-                }
-            }
-            if (newObjectKey >= 0 && (options & NetObjectOptions.AsReference) == 0)
-            {
-                throw new ProtoException("Object key in input stream, but reference-tracking was not expected");
-            }
-            ProtoReader.EndSubItem(token, source, ref state);
-
-            return value;
-        }
-
-        /// <summary>
-        /// Writes an *implementation specific* bundled .NET object, including (as options) type-metadata, identity/re-use, etc.
-        /// </summary>
-        [Obsolete(ProtoWriter.UseStateAPI, false)]
-        public static void WriteNetObject(object value, ProtoWriter dest, int key, NetObjectOptions options)
-        {
-            ProtoWriter.State state = default;
-            WriteNetObject(value, dest, ref state, key, options);
-        }
-
-        /// <summary>
-        /// Writes an *implementation specific* bundled .NET object, including (as options) type-metadata, identity/re-use, etc.
-        /// </summary>
-        public static void WriteNetObject(object value, ProtoWriter dest, ref ProtoWriter.State state, int key, NetObjectOptions options)
-        {
-            if (dest == null) throw new ArgumentNullException(nameof(dest));
-            bool dynamicType = (options & NetObjectOptions.DynamicType) != 0,
-                 asReference = (options & NetObjectOptions.AsReference) != 0;
-            WireType wireType = dest.WireType;
-            SubItemToken token = ProtoWriter.StartSubItem(null, dest, ref state);
-            bool writeObject = true;
-            if (asReference)
-            {
-                int objectKey = dest.NetCache.AddObjectKey(value, out bool existing);
-                ProtoWriter.WriteFieldHeader(existing ? FieldExistingObjectKey : FieldNewObjectKey, WireType.Variant, dest, ref state);
-                ProtoWriter.WriteInt32(objectKey, dest, ref state);
-                if (existing)
-                {
-                    writeObject = false;
-                }
-            }
-
-            if (writeObject)
-            {
-                if (dynamicType)
-                {
-                    Type type = value.GetType();
-
-                    if (!(value is string))
-                    {
-                        key = dest.GetTypeKey(ref type);
-                        if (key < 0) throw new InvalidOperationException("Dynamic type is not a contract-type: " + type.Name);
-                    }
-                    int typeKey = dest.NetCache.AddObjectKey(type, out bool existing);
-                    ProtoWriter.WriteFieldHeader(existing ? FieldExistingTypeKey : FieldNewTypeKey, WireType.Variant, dest, ref state);
-                    ProtoWriter.WriteInt32(typeKey, dest, ref state);
-                    if (!existing)
-                    {
-                        ProtoWriter.WriteFieldHeader(FieldTypeName, WireType.String, dest, ref state);
-                        ProtoWriter.WriteString(dest.SerializeType(type), dest, ref state);
-                    }
-                }
-                ProtoWriter.WriteFieldHeader(FieldObject, wireType, dest, ref state);
-                if (value is string s)
-                {
-                    ProtoWriter.WriteString(s, dest, ref state);
-                }
-                else
-                {
-                    ProtoWriter.WriteObject(value, key, dest, ref state);
-                }
-            }
-            ProtoWriter.EndSubItem(token, dest, ref state);
-        }
-    }
+﻿using System;
+using System.Reflection;
+using System.Runtime.InteropServices;
+
+namespace ProtoBuf
+{
+    internal enum TimeSpanScale
+    {
+        Days = 0,
+        Hours = 1,
+        Minutes = 2,
+        Seconds = 3,
+        Milliseconds = 4,
+        Ticks = 5,
+
+        MinMax = 15
+    }
+
+    /// <summary>
+    /// Provides support for common .NET types that do not have a direct representation
+    /// in protobuf, using the definitions from bcl.proto
+    /// </summary>
+    public sealed class BclHelpers // should really be static, but I'm cheating with a <T>
+    {
+        private BclHelpers() { }
+        /// <summary>
+        /// Creates a new instance of the specified type, bypassing the constructor.
+        /// </summary>
+        /// <param name="type">The type to create</param>
+        /// <returns>The new instance</returns>
+        /// <exception cref="NotSupportedException">If the platform does not support constructor-skipping</exception>
+        public static object GetUninitializedObject(Type type)
+        {
+#if PLAT_GET_UNINITIALIZED
+            return System.Runtime.Serialization.FormatterServices.GetUninitializedObject(type);
+#else
+
+#if !PROFILE259 // just don't try
+            object obj = TryGetUninitializedObjectWithFormatterServices(type);
+            if (obj != null) return obj;
+#endif
+            throw new NotSupportedException("Constructor-skipping is not supported on this platform");
+#endif
+        }
+
+#if !PLAT_GET_UNINITIALIZED && !PROFILE259 // this is inspired by DCS: https://github.com/dotnet/corefx/blob/c02d33b18398199f6acc17d375dab154e9a1df66/src/System.Private.DataContractSerialization/src/System/Runtime/Serialization/XmlFormatReaderGenerator.cs#L854-L894
+        private static Func<Type, object> getUninitializedObject;
+        static internal object TryGetUninitializedObjectWithFormatterServices(Type type)
+        {
+            if (getUninitializedObject == null)
+            {
+                try {
+                    var formatterServiceType = typeof(string).GetTypeInfo().Assembly.GetType("System.Runtime.Serialization.FormatterServices");
+                    MethodInfo method = formatterServiceType?.GetMethod("GetUninitializedObject", BindingFlags.NonPublic | BindingFlags.Public | BindingFlags.Static);
+                    if (method != null)
+                    {
+                        getUninitializedObject = (Func<Type, object>)method.CreateDelegate(typeof(Func<Type, object>));
+                    }
+                }
+                catch  { /* best efforts only */ }
+                if(getUninitializedObject == null) getUninitializedObject = _ => null;
+            }
+            return getUninitializedObject(type);
+        }
+#endif
+
+        private const int FieldTimeSpanValue = 0x01, FieldTimeSpanScale = 0x02, FieldTimeSpanKind = 0x03;
+
+        internal static readonly DateTime[] EpochOrigin = {
+            new DateTime(1970, 1, 1, 0, 0, 0, 0, DateTimeKind.Unspecified),
+            new DateTime(1970, 1, 1, 0, 0, 0, 0, DateTimeKind.Utc),
+            new DateTime(1970, 1, 1, 0, 0, 0, 0, DateTimeKind.Local)
+        };
+
+        /// <summary>
+        /// The default value for dates that are following google.protobuf.Timestamp semantics
+        /// </summary>
+        private static readonly DateTime TimestampEpoch = EpochOrigin[(int)DateTimeKind.Utc];
+
+        /// <summary>
+        /// Writes a TimeSpan to a protobuf stream using protobuf-net's own representation, bcl.TimeSpan
+        /// </summary>
+        [Obsolete(ProtoWriter.UseStateAPI, false)]
+        public static void WriteTimeSpan(TimeSpan timeSpan, ProtoWriter dest)
+        {
+            ProtoWriter.State state = default;
+            WriteTimeSpanImpl(timeSpan, dest, DateTimeKind.Unspecified, ref state);
+        }
+
+        /// <summary>
+        /// Writes a TimeSpan to a protobuf stream using protobuf-net's own representation, bcl.TimeSpan
+        /// </summary>
+        public static void WriteTimeSpan(TimeSpan timeSpan, ProtoWriter dest, ref ProtoWriter.State state)
+        {
+            WriteTimeSpanImpl(timeSpan, dest, DateTimeKind.Unspecified, ref state);
+        }
+
+        private static void WriteTimeSpanImpl(TimeSpan timeSpan, ProtoWriter dest, DateTimeKind kind, ref ProtoWriter.State state)
+        {
+            if (dest == null) throw new ArgumentNullException(nameof(dest));
+            long value;
+            switch (dest.WireType)
+            {
+                case WireType.String:
+                case WireType.StartGroup:
+                    TimeSpanScale scale;
+                    value = timeSpan.Ticks;
+                    if (timeSpan == TimeSpan.MaxValue)
+                    {
+                        value = 1;
+                        scale = TimeSpanScale.MinMax;
+                    }
+                    else if (timeSpan == TimeSpan.MinValue)
+                    {
+                        value = -1;
+                        scale = TimeSpanScale.MinMax;
+                    }
+                    else if (value % TimeSpan.TicksPerDay == 0)
+                    {
+                        scale = TimeSpanScale.Days;
+                        value /= TimeSpan.TicksPerDay;
+                    }
+                    else if (value % TimeSpan.TicksPerHour == 0)
+                    {
+                        scale = TimeSpanScale.Hours;
+                        value /= TimeSpan.TicksPerHour;
+                    }
+                    else if (value % TimeSpan.TicksPerMinute == 0)
+                    {
+                        scale = TimeSpanScale.Minutes;
+                        value /= TimeSpan.TicksPerMinute;
+                    }
+                    else if (value % TimeSpan.TicksPerSecond == 0)
+                    {
+                        scale = TimeSpanScale.Seconds;
+                        value /= TimeSpan.TicksPerSecond;
+                    }
+                    else if (value % TimeSpan.TicksPerMillisecond == 0)
+                    {
+                        scale = TimeSpanScale.Milliseconds;
+                        value /= TimeSpan.TicksPerMillisecond;
+                    }
+                    else
+                    {
+                        scale = TimeSpanScale.Ticks;
+                    }
+
+                    SubItemToken token = ProtoWriter.StartSubItem(null, dest, ref state);
+
+                    if (value != 0)
+                    {
+                        ProtoWriter.WriteFieldHeader(FieldTimeSpanValue, WireType.SignedVariant, dest, ref state);
+                        ProtoWriter.WriteInt64(value, dest, ref state);
+                    }
+                    if (scale != TimeSpanScale.Days)
+                    {
+                        ProtoWriter.WriteFieldHeader(FieldTimeSpanScale, WireType.Variant, dest, ref state);
+                        ProtoWriter.WriteInt32((int)scale, dest, ref state);
+                    }
+                    if (kind != DateTimeKind.Unspecified)
+                    {
+                        ProtoWriter.WriteFieldHeader(FieldTimeSpanKind, WireType.Variant, dest, ref state);
+                        ProtoWriter.WriteInt32((int)kind, dest, ref state);
+                    }
+                    ProtoWriter.EndSubItem(token, dest, ref state);
+                    break;
+                case WireType.Fixed64:
+                    ProtoWriter.WriteInt64(timeSpan.Ticks, dest, ref state);
+                    break;
+                default:
+                    throw new ProtoException("Unexpected wire-type: " + dest.WireType.ToString());
+            }
+        }
+
+        /// <summary>
+        /// Parses a TimeSpan from a protobuf stream using protobuf-net's own representation, bcl.TimeSpan
+        /// </summary>
+        [Obsolete(ProtoReader.UseStateAPI, false)]
+        public static TimeSpan ReadTimeSpan(ProtoReader source)
+        {
+            ProtoReader.State state = default;
+            return ReadTimeSpan(source, ref state);
+        }
+
+        /// <summary>
+        /// Parses a TimeSpan from a protobuf stream using protobuf-net's own representation, bcl.TimeSpan
+        /// </summary>        
+        public static TimeSpan ReadTimeSpan(ProtoReader source, ref ProtoReader.State state)
+        {
+            long ticks = ReadTimeSpanTicks(source, ref state, out DateTimeKind kind);
+            if (ticks == long.MinValue) return TimeSpan.MinValue;
+            if (ticks == long.MaxValue) return TimeSpan.MaxValue;
+            return TimeSpan.FromTicks(ticks);
+        }
+
+        /// <summary>
+        /// Parses a TimeSpan from a protobuf stream using the standardized format, google.protobuf.Duration
+        /// </summary>
+        [Obsolete(ProtoReader.UseStateAPI, false)]
+        public static TimeSpan ReadDuration(ProtoReader source)
+        {
+            ProtoReader.State state = default;
+            return ReadDuration(source, ref state);
+        }
+
+        /// <summary>
+        /// Parses a TimeSpan from a protobuf stream using the standardized format, google.protobuf.Duration
+        /// </summary>
+        public static TimeSpan ReadDuration(ProtoReader source, ref ProtoReader.State state)
+        {
+#if PLAT_SPANS
+            if (source.WireType == WireType.String && state.RemainingInCurrent >= 20)
+            {
+                var ts = TryReadDurationFast(source, ref state);
+                if (ts.HasValue) return ts.GetValueOrDefault();
+            }
+#endif
+            return ReadDurationFallback(source, ref state);
+        }
+
+#if PLAT_SPANS
+        private static TimeSpan? TryReadDurationFast(ProtoReader source, ref ProtoReader.State state)
+        {
+            int offset = state.OffsetInCurrent;
+            var span = state.Span;
+            int prefixLength = ProtoReader.State.ParseVarintUInt32(span, offset, out var len);
+            offset += prefixLength;
+            if (len == 0) return TimeSpan.Zero;
+
+            if ((prefixLength + len) > state.RemainingInCurrent) return null; // don't have entire submessage
+
+            if (span[offset] != (1 << 3)) return null; // expected field 1
+            var msgOffset = 1 + ProtoReader.State.TryParseUInt64Varint(span, 1 + offset, out var seconds);
+            ulong nanos = 0;
+            if (msgOffset < len)
+            {
+                if (span[msgOffset++ + offset] != (2 << 3)) return null; // expected field 2
+                msgOffset += ProtoReader.State.TryParseUInt64Varint(span, msgOffset + offset, out nanos);
+            }
+            if (msgOffset != len) return null; // expected no more fields
+            state.Skip(prefixLength + (int)len);
+            source.Advance(prefixLength + len);
+            return FromDurationSeconds((long)seconds, (int)(long)nanos);
+        }
+#endif
+        private static TimeSpan ReadDurationFallback(ProtoReader source, ref ProtoReader.State state)
+        {
+            long seconds = 0;
+            int nanos = 0;
+            SubItemToken token = ProtoReader.StartSubItem(source, ref state);
+            int fieldNumber;
+            while ((fieldNumber = source.ReadFieldHeader(ref state)) > 0)
+            {
+                switch (fieldNumber)
+                {
+                    case 1:
+                        seconds = source.ReadInt64(ref state);
+                        break;
+                    case 2:
+                        nanos = source.ReadInt32(ref state);
+                        break;
+                    default:
+                        source.SkipField(ref state);
+                        break;
+                }
+            }
+            ProtoReader.EndSubItem(token, source, ref state);
+            return FromDurationSeconds(seconds, nanos);
+        }
+
+        /// <summary>
+        /// Writes a TimeSpan to a protobuf stream using the standardized format, google.protobuf.Duration
+        /// </summary>
+        [Obsolete(ProtoWriter.UseStateAPI)]
+        public static void WriteDuration(TimeSpan value, ProtoWriter dest)
+        {
+            ProtoWriter.State state = default;
+            WriteDuration(value, dest, ref state);
+        }
+
+        /// <summary>
+        /// Writes a TimeSpan to a protobuf stream using the standardized format, google.protobuf.Duration
+        /// </summary>
+        public static void WriteDuration(TimeSpan value, ProtoWriter dest, ref ProtoWriter.State state)
+        {
+            var seconds = ToDurationSeconds(value, out int nanos);
+            WriteSecondsNanos(seconds, nanos, dest, ref state);
+        }
+
+        private static void WriteSecondsNanos(long seconds, int nanos, ProtoWriter dest, ref ProtoWriter.State state)
+        {
+            SubItemToken token = ProtoWriter.StartSubItem(null, dest, ref state);
+            if (seconds != 0)
+            {
+                ProtoWriter.WriteFieldHeader(1, WireType.Variant, dest, ref state);
+                ProtoWriter.WriteInt64(seconds, dest, ref state);
+            }
+            if (nanos != 0)
+            {
+                ProtoWriter.WriteFieldHeader(2, WireType.Variant, dest, ref state);
+                ProtoWriter.WriteInt32(nanos, dest, ref state);
+            }
+            ProtoWriter.EndSubItem(token, dest, ref state);
+        }
+
+        /// <summary>
+        /// Parses a DateTime from a protobuf stream using the standardized format, google.protobuf.Timestamp
+        /// </summary>
+        [Obsolete(ProtoReader.UseStateAPI, false)]
+        public static DateTime ReadTimestamp(ProtoReader source)
+        {
+            ProtoReader.State state = default;
+            return ReadTimestamp(source, ref state);
+        }
+
+        /// <summary>
+        /// Parses a DateTime from a protobuf stream using the standardized format, google.protobuf.Timestamp
+        /// </summary>
+        public static DateTime ReadTimestamp(ProtoReader source, ref ProtoReader.State state)
+        {
+            // note: DateTime is only defined for just over 0000 to just below 10000;
+            // TimeSpan has a range of +/- 10,675,199 days === 29k years;
+            // so we can just use epoch time delta
+            return TimestampEpoch + ReadDuration(source, ref state);
+        }
+
+        /// <summary>
+        /// Writes a DateTime to a protobuf stream using the standardized format, google.protobuf.Timestamp
+        /// </summary>
+        [Obsolete(ProtoWriter.UseStateAPI, false)]
+        public static void WriteTimestamp(DateTime value, ProtoWriter dest)
+        {
+            ProtoWriter.State state = default;
+            WriteTimestamp(value, dest, ref state);
+        }
+
+        /// <summary>
+        /// Writes a DateTime to a protobuf stream using the standardized format, google.protobuf.Timestamp
+        /// </summary>
+        public static void WriteTimestamp(DateTime value, ProtoWriter dest, ref ProtoWriter.State state)
+        {
+            var seconds = ToDurationSeconds(value - TimestampEpoch, out int nanos);
+
+            if (nanos < 0)
+            {   // from Timestamp.proto:
+                // "Negative second values with fractions must still have
+                // non -negative nanos values that count forward in time."
+                seconds--;
+                nanos += 1000000000;
+            }
+            WriteSecondsNanos(seconds, nanos, dest, ref state);
+        }
+
+        private static TimeSpan FromDurationSeconds(long seconds, int nanos)
+        {
+            long ticks = checked((seconds * TimeSpan.TicksPerSecond)
+                + (nanos * TimeSpan.TicksPerMillisecond / 1000000));
+            return TimeSpan.FromTicks(ticks);
+        }
+
+        private static long ToDurationSeconds(TimeSpan value, out int nanos)
+        {
+            nanos = (int)(((value.Ticks % TimeSpan.TicksPerSecond) * 1000000)
+                / TimeSpan.TicksPerMillisecond);
+            return value.Ticks / TimeSpan.TicksPerSecond;
+        }
+
+        /// <summary>
+        /// Parses a DateTime from a protobuf stream
+        /// </summary>
+        [Obsolete(ProtoReader.UseStateAPI, false)]
+        public static DateTime ReadDateTime(ProtoReader source)
+        {
+            ProtoReader.State state = default;
+            return ReadDateTime(source, ref state);
+        }
+
+        /// <summary>
+        /// Parses a DateTime from a protobuf stream
+        /// </summary>
+        public static DateTime ReadDateTime(ProtoReader source, ref ProtoReader.State state)
+        {
+            long ticks = ReadTimeSpanTicks(source, ref state, out DateTimeKind kind);
+            if (ticks == long.MinValue) return DateTime.MinValue;
+            if (ticks == long.MaxValue) return DateTime.MaxValue;
+            return EpochOrigin[(int)kind].AddTicks(ticks);
+        }
+
+        /// <summary>
+        /// Writes a DateTime to a protobuf stream, excluding the <c>Kind</c>
+        /// </summary>
+        [Obsolete(ProtoWriter.UseStateAPI, false)]
+        public static void WriteDateTime(DateTime value, ProtoWriter dest)
+        {
+            ProtoWriter.State state = default;
+            WriteDateTimeImpl(value, dest, false, ref state);
+        }
+
+        /// <summary>
+        /// Writes a DateTime to a protobuf stream, excluding the <c>Kind</c>
+        /// </summary>
+        public static void WriteDateTime(DateTime value, ProtoWriter dest, ref ProtoWriter.State state)
+        {
+            WriteDateTimeImpl(value, dest, false, ref state);
+        }
+
+        /// <summary>
+        /// Writes a DateTime to a protobuf stream, including the <c>Kind</c>
+        /// </summary>
+        [Obsolete(ProtoWriter.UseStateAPI, false)]
+        public static void WriteDateTimeWithKind(DateTime value, ProtoWriter dest)
+        {
+            ProtoWriter.State state = default;
+            WriteDateTimeImpl(value, dest, true, ref state);
+        }
+
+        /// <summary>
+        /// Writes a DateTime to a protobuf stream, including the <c>Kind</c>
+        /// </summary>
+        public static void WriteDateTimeWithKind(DateTime value, ProtoWriter dest, ref ProtoWriter.State state)
+        {
+            WriteDateTimeImpl(value, dest, true, ref state);
+        }
+
+        private static void WriteDateTimeImpl(DateTime value, ProtoWriter dest, bool includeKind, ref ProtoWriter.State state)
+        {
+            if (dest == null) throw new ArgumentNullException(nameof(dest));
+            TimeSpan delta;
+            switch (dest.WireType)
+            {
+                case WireType.StartGroup:
+                case WireType.String:
+                    if (value == DateTime.MaxValue)
+                    {
+                        delta = TimeSpan.MaxValue;
+                        includeKind = false;
+                    }
+                    else if (value == DateTime.MinValue)
+                    {
+                        delta = TimeSpan.MinValue;
+                        includeKind = false;
+                    }
+                    else
+                    {
+                        delta = value - EpochOrigin[0];
+                    }
+                    break;
+                default:
+                    delta = value - EpochOrigin[0];
+                    break;
+            }
+            WriteTimeSpanImpl(delta, dest, includeKind ? value.Kind : DateTimeKind.Unspecified, ref state);
+        }
+
+        private static long ReadTimeSpanTicks(ProtoReader source, ref ProtoReader.State state, out DateTimeKind kind)
+        {
+            kind = DateTimeKind.Unspecified;
+            switch (source.WireType)
+            {
+                case WireType.String:
+                case WireType.StartGroup:
+                    SubItemToken token = ProtoReader.StartSubItem(source, ref state);
+                    int fieldNumber;
+                    TimeSpanScale scale = TimeSpanScale.Days;
+                    long value = 0;
+                    while ((fieldNumber = source.ReadFieldHeader(ref state)) > 0)
+                    {
+                        switch (fieldNumber)
+                        {
+                            case FieldTimeSpanScale:
+                                scale = (TimeSpanScale)source.ReadInt32(ref state);
+                                break;
+                            case FieldTimeSpanValue:
+                                source.Assert(ref state, WireType.SignedVariant);
+                                value = source.ReadInt64(ref state);
+                                break;
+                            case FieldTimeSpanKind:
+                                kind = (DateTimeKind)source.ReadInt32(ref state);
+                                switch (kind)
+                                {
+                                    case DateTimeKind.Unspecified:
+                                    case DateTimeKind.Utc:
+                                    case DateTimeKind.Local:
+                                        break; // fine
+                                    default:
+                                        throw new ProtoException("Invalid date/time kind: " + kind.ToString());
+                                }
+                                break;
+                            default:
+                                source.SkipField(ref state);
+                                break;
+                        }
+                    }
+                    ProtoReader.EndSubItem(token, source, ref state);
+                    switch (scale)
+                    {
+                        case TimeSpanScale.Days:
+                            return value * TimeSpan.TicksPerDay;
+                        case TimeSpanScale.Hours:
+                            return value * TimeSpan.TicksPerHour;
+                        case TimeSpanScale.Minutes:
+                            return value * TimeSpan.TicksPerMinute;
+                        case TimeSpanScale.Seconds:
+                            return value * TimeSpan.TicksPerSecond;
+                        case TimeSpanScale.Milliseconds:
+                            return value * TimeSpan.TicksPerMillisecond;
+                        case TimeSpanScale.Ticks:
+                            return value;
+                        case TimeSpanScale.MinMax:
+                            switch (value)
+                            {
+                                case 1: return long.MaxValue;
+                                case -1: return long.MinValue;
+                                default: throw new ProtoException("Unknown min/max value: " + value.ToString());
+                            }
+                        default:
+                            throw new ProtoException("Unknown timescale: " + scale.ToString());
+                    }
+                case WireType.Fixed64:
+                    return source.ReadInt64(ref state);
+                default:
+                    throw new ProtoException("Unexpected wire-type: " + source.WireType.ToString());
+            }
+        }
+
+        private const int FieldDecimalLow = 0x01, FieldDecimalHigh = 0x02, FieldDecimalSignScale = 0x03;
+
+        /// <summary>
+        /// Parses a decimal from a protobuf stream
+        /// </summary>
+        [Obsolete(ProtoReader.UseStateAPI, false)]
+        public static decimal ReadDecimal(ProtoReader reader)
+        {
+            ProtoReader.State state = default;
+            return ReadDecimal(reader, ref state);
+        }
+        /// <summary>
+        /// Parses a decimal from a protobuf stream
+        /// </summary>
+        public static decimal ReadDecimal(ProtoReader reader, ref ProtoReader.State state)
+        {
+            ulong low = 0;
+            uint high = 0;
+            uint signScale = 0;
+
+            int fieldNumber;
+            SubItemToken token = ProtoReader.StartSubItem(reader, ref state);
+            while ((fieldNumber = reader.ReadFieldHeader(ref state)) > 0)
+            {
+                switch (fieldNumber)
+                {
+                    case FieldDecimalLow: low = reader.ReadUInt64(ref state); break;
+                    case FieldDecimalHigh: high = reader.ReadUInt32(ref state); break;
+                    case FieldDecimalSignScale: signScale = reader.ReadUInt32(ref state); break;
+                    default: reader.SkipField(ref state); break;
+                }
+            }
+            ProtoReader.EndSubItem(token, reader, ref state);
+
+            int lo = (int)(low & 0xFFFFFFFFL),
+                mid = (int)((low >> 32) & 0xFFFFFFFFL),
+                hi = (int)high;
+            bool isNeg = (signScale & 0x0001) == 0x0001;
+            byte scale = (byte)((signScale & 0x01FE) >> 1);
+            return new decimal(lo, mid, hi, isNeg, scale);
+        }
+
+        /// <summary>
+        /// Writes a decimal to a protobuf stream
+        /// </summary>
+        [Obsolete(ProtoWriter.UseStateAPI, false)]
+        public static void WriteDecimal(decimal value, ProtoWriter writer)
+        {
+            ProtoWriter.State state = default;
+            WriteDecimal(value, writer, ref state);
+        }
+
+        private static readonly bool s_optimized = VerifyLayout();
+        internal static bool DecimalOptimized => s_optimized;
+
+        static bool VerifyLayout()
+        {
+            try
+            {
+                // test against example taken from https://docs.microsoft.com/en-us/dotnet/api/system.decimal.getbits?view=netframework-4.8
+                //     1.0000000000000000000000000000    001C0000  204FCE5E  3E250261  10000000
+                var value = 1.0000000000000000000000000000M;
+                var layout = new DecimalAccessor(value);
+                if (layout.Lo == 0x10000000
+                    & layout.Mid == 0x3E250261
+                    & layout.Hi == 0x204FCE5E
+                    & layout.Flags == 0x001C0000)
+                {
+                    // and double-check against GetBits itself
+                    var bits = decimal.GetBits(value);
+                    if (bits.Length == 4)
+                    {
+                        return layout.Lo == bits[0]
+                            & layout.Mid == bits[1]
+                            & layout.Hi == bits[2]
+                            & layout.Flags == bits[3];
+                    }
+                }
+            }
+            catch { }
+            return false;
+        }
+
+        /// <summary>
+        /// Writes a decimal to a protobuf stream
+        /// </summary>
+        public static void WriteDecimal(decimal value, ProtoWriter writer, ref ProtoWriter.State state)
+        {
+            ulong low;
+            uint high, signScale;
+            if (s_optimized) // the JIT should remove the non-preferred implementation, at least on modern runtimes
+            {
+                var dec = new DecimalAccessor(value);
+                ulong a = ((ulong)dec.Mid) << 32, b = ((ulong)dec.Lo) & 0xFFFFFFFFL;
+                low = a | b;
+                high = (uint)dec.Hi;
+                signScale = (uint)(((dec.Flags >> 15) & 0x01FE) | ((dec.Flags >> 31) & 0x0001));
+            }
+            else
+            {
+                int[] bits = decimal.GetBits(value);
+                ulong a = ((ulong)bits[1]) << 32, b = ((ulong)bits[0]) & 0xFFFFFFFFL;
+                low = a | b;
+                high = (uint)bits[2];
+                signScale = (uint)(((bits[3] >> 15) & 0x01FE) | ((bits[3] >> 31) & 0x0001));
+            }
+            SubItemToken token = ProtoWriter.StartSubItem(null, writer, ref state);
+
+            if (low != 0)
+            {
+                ProtoWriter.WriteFieldHeader(FieldDecimalLow, WireType.Variant, writer, ref state);
+                ProtoWriter.WriteUInt64(low, writer, ref state);
+            }
+            if (high != 0)
+            {
+                ProtoWriter.WriteFieldHeader(FieldDecimalHigh, WireType.Variant, writer, ref state);
+                ProtoWriter.WriteUInt32(high, writer, ref state);
+            }
+            if (signScale != 0)
+            {
+                ProtoWriter.WriteFieldHeader(FieldDecimalSignScale, WireType.Variant, writer, ref state);
+                ProtoWriter.WriteUInt32(signScale, writer, ref state);
+            }
+            ProtoWriter.EndSubItem(token, writer, ref state);
+        }
+
+        private const int FieldGuidLow = 1, FieldGuidHigh = 2;
+
+        /// <summary>
+        /// Provides access to the inner fields of a decimal.
+        /// Similar to decimal.GetBits(), but faster and avoids the int[] allocation
+        /// </summary>
+        [StructLayout(LayoutKind.Explicit)]
+        private readonly struct DecimalAccessor
+        {
+            [FieldOffset(0)]
+            public readonly int Flags;
+            [FieldOffset(4)]
+            public readonly int Hi;
+            [FieldOffset(8)]
+            public readonly int Lo;
+            [FieldOffset(12)]
+            public readonly int Mid;
+
+            [FieldOffset(0)]
+            public readonly decimal Decimal;
+
+            public DecimalAccessor(decimal value)
+            {
+                this = default;
+                Decimal = value;
+            }
+        }
+
+        /// <summary>
+        /// Writes a Guid to a protobuf stream
+        /// </summary>
+        [Obsolete(ProtoWriter.UseStateAPI, false)]
+        public static void WriteGuid(Guid value, ProtoWriter dest)
+        {
+            ProtoWriter.State state = default;
+            WriteGuid(value, dest, ref state);
+        }
+
+        /// <summary>
+        /// Writes a Guid to a protobuf stream
+        /// </summary>        
+        public static void WriteGuid(Guid value, ProtoWriter dest, ref ProtoWriter.State state)
+        {
+            byte[] blob = value.ToByteArray();
+
+            SubItemToken token = ProtoWriter.StartSubItem(null, dest, ref state);
+            if (value != Guid.Empty)
+            {
+                ProtoWriter.WriteFieldHeader(FieldGuidLow, WireType.Fixed64, dest, ref state);
+                ProtoWriter.WriteBytes(blob, 0, 8, dest, ref state);
+                ProtoWriter.WriteFieldHeader(FieldGuidHigh, WireType.Fixed64, dest, ref state);
+                ProtoWriter.WriteBytes(blob, 8, 8, dest, ref state);
+            }
+            ProtoWriter.EndSubItem(token, dest, ref state);
+        }
+
+        /// <summary>
+        /// Parses a Guid from a protobuf stream
+        /// </summary>
+        [Obsolete(ProtoReader.UseStateAPI, false)]
+        public static Guid ReadGuid(ProtoReader source)
+        {
+            ProtoReader.State state = default;
+            return ReadGuid(source, ref state);
+        }
+
+        /// <summary>
+        /// Parses a Guid from a protobuf stream
+        /// </summary>
+        public static Guid ReadGuid(ProtoReader source, ref ProtoReader.State state)
+        {
+            ulong low = 0, high = 0;
+            int fieldNumber;
+            SubItemToken token = ProtoReader.StartSubItem(source, ref state);
+            while ((fieldNumber = source.ReadFieldHeader(ref state)) > 0)
+            {
+                switch (fieldNumber)
+                {
+                    case FieldGuidLow: low = source.ReadUInt64(ref state); break;
+                    case FieldGuidHigh: high = source.ReadUInt64(ref state); break;
+                    default: source.SkipField(ref state); break;
+                }
+            }
+            ProtoReader.EndSubItem(token, source, ref state);
+            if (low == 0 && high == 0) return Guid.Empty;
+            uint a = (uint)(low >> 32), b = (uint)low, c = (uint)(high >> 32), d = (uint)high;
+            return new Guid((int)b, (short)a, (short)(a >> 16),
+                (byte)d, (byte)(d >> 8), (byte)(d >> 16), (byte)(d >> 24),
+                (byte)c, (byte)(c >> 8), (byte)(c >> 16), (byte)(c >> 24));
+        }
+
+        private const int
+            FieldExistingObjectKey = 1,
+            FieldNewObjectKey = 2,
+            FieldExistingTypeKey = 3,
+            FieldNewTypeKey = 4,
+            FieldTypeName = 8,
+            FieldObject = 10;
+
+        /// <summary>
+        /// Optional behaviours that introduce .NET-specific functionality
+        /// </summary>
+        [Flags]
+        public enum NetObjectOptions : byte
+        {
+            /// <summary>
+            /// No special behaviour
+            /// </summary>
+            None = 0,
+            /// <summary>
+            /// Enables full object-tracking/full-graph support.
+            /// </summary>
+            AsReference = 1,
+            /// <summary>
+            /// Embeds the type information into the stream, allowing usage with types not known in advance.
+            /// </summary>
+            DynamicType = 2,
+            /// <summary>
+            /// If false, the constructor for the type is bypassed during deserialization, meaning any field initializers
+            /// or other initialization code is skipped.
+            /// </summary>
+            UseConstructor = 4,
+            /// <summary>
+            /// Should the object index be reserved, rather than creating an object promptly
+            /// </summary>
+            LateSet = 8
+        }
+
+        /// <summary>
+        /// Reads an *implementation specific* bundled .NET object, including (as options) type-metadata, identity/re-use, etc.
+        /// </summary>
+        [Obsolete(ProtoReader.UseStateAPI, false)]
+        public static object ReadNetObject(object value, ProtoReader source, int key, Type type, NetObjectOptions options)
+        {
+            ProtoReader.State state = default;
+            return ReadNetObject(source, ref state, value, key, type, options);
+        }
+
+        /// <summary>
+        /// Reads an *implementation specific* bundled .NET object, including (as options) type-metadata, identity/re-use, etc.
+        /// </summary>
+        public static object ReadNetObject(ProtoReader source, ref ProtoReader.State state, object value, int key, Type type, NetObjectOptions options)
+        {
+            SubItemToken token = ProtoReader.StartSubItem(source, ref state);
+            int fieldNumber;
+            int newObjectKey = -1, newTypeKey = -1, tmp;
+            while ((fieldNumber = source.ReadFieldHeader(ref state)) > 0)
+            {
+                switch (fieldNumber)
+                {
+                    case FieldExistingObjectKey:
+                        tmp = source.ReadInt32(ref state);
+                        value = source.NetCache.GetKeyedObject(tmp);
+                        break;
+                    case FieldNewObjectKey:
+                        newObjectKey = source.ReadInt32(ref state);
+                        break;
+                    case FieldExistingTypeKey:
+                        tmp = source.ReadInt32(ref state);
+                        type = (Type)source.NetCache.GetKeyedObject(tmp);
+                        key = source.GetTypeKey(ref type);
+                        break;
+                    case FieldNewTypeKey:
+                        newTypeKey = source.ReadInt32(ref state);
+                        break;
+                    case FieldTypeName:
+                        string typeName = source.ReadString(ref state);
+                        type = source.DeserializeType(typeName);
+                        if (type == null)
+                        {
+                            throw new ProtoException("Unable to resolve type: " + typeName + " (you can use the TypeModel.DynamicTypeFormatting event to provide a custom mapping)");
+                        }
+                        if (type == typeof(string))
+                        {
+                            key = -1;
+                        }
+                        else
+                        {
+                            key = source.GetTypeKey(ref type);
+                            if (key < 0)
+                                throw new InvalidOperationException("Dynamic type is not a contract-type: " + type.Name);
+                        }
+                        break;
+                    case FieldObject:
+                        bool isString = type == typeof(string);
+                        bool wasNull = value == null;
+                        bool lateSet = wasNull && (isString || ((options & NetObjectOptions.LateSet) != 0));
+
+                        if (newObjectKey >= 0 && !lateSet)
+                        {
+                            if (value == null)
+                            {
+                                source.TrapNextObject(newObjectKey);
+                            }
+                            else
+                            {
+                                source.NetCache.SetKeyedObject(newObjectKey, value);
+                            }
+                            if (newTypeKey >= 0) source.NetCache.SetKeyedObject(newTypeKey, type);
+                        }
+                        object oldValue = value;
+                        if (isString)
+                        {
+                            value = source.ReadString(ref state);
+                        }
+                        else
+                        {
+                            value = ProtoReader.ReadTypedObject(source, ref state, oldValue, key, type);
+                        }
+
+                        if (newObjectKey >= 0)
+                        {
+                            if (wasNull && !lateSet)
+                            { // this both ensures (via exception) that it *was* set, and makes sure we don't shout
+                                // about changed references
+                                oldValue = source.NetCache.GetKeyedObject(newObjectKey);
+                            }
+                            if (lateSet)
+                            {
+                                source.NetCache.SetKeyedObject(newObjectKey, value);
+                                if (newTypeKey >= 0) source.NetCache.SetKeyedObject(newTypeKey, type);
+                            }
+                        }
+                        if (newObjectKey >= 0 && !lateSet && !ReferenceEquals(oldValue, value))
+                        {
+                            throw new ProtoException("A reference-tracked object changed reference during deserialization");
+                        }
+                        if (newObjectKey < 0 && newTypeKey >= 0)
+                        {  // have a new type, but not a new object
+                            source.NetCache.SetKeyedObject(newTypeKey, type);
+                        }
+                        break;
+                    default:
+                        source.SkipField(ref state);
+                        break;
+                }
+            }
+            if (newObjectKey >= 0 && (options & NetObjectOptions.AsReference) == 0)
+            {
+                throw new ProtoException("Object key in input stream, but reference-tracking was not expected");
+            }
+            ProtoReader.EndSubItem(token, source, ref state);
+
+            return value;
+        }
+
+        /// <summary>
+        /// Writes an *implementation specific* bundled .NET object, including (as options) type-metadata, identity/re-use, etc.
+        /// </summary>
+        [Obsolete(ProtoWriter.UseStateAPI, false)]
+        public static void WriteNetObject(object value, ProtoWriter dest, int key, NetObjectOptions options)
+        {
+            ProtoWriter.State state = default;
+            WriteNetObject(value, dest, ref state, key, options);
+        }
+
+        /// <summary>
+        /// Writes an *implementation specific* bundled .NET object, including (as options) type-metadata, identity/re-use, etc.
+        /// </summary>
+        public static void WriteNetObject(object value, ProtoWriter dest, ref ProtoWriter.State state, int key, NetObjectOptions options)
+        {
+            if (dest == null) throw new ArgumentNullException(nameof(dest));
+            bool dynamicType = (options & NetObjectOptions.DynamicType) != 0,
+                 asReference = (options & NetObjectOptions.AsReference) != 0;
+            WireType wireType = dest.WireType;
+            SubItemToken token = ProtoWriter.StartSubItem(null, dest, ref state);
+            bool writeObject = true;
+            if (asReference)
+            {
+                int objectKey = dest.NetCache.AddObjectKey(value, out bool existing);
+                ProtoWriter.WriteFieldHeader(existing ? FieldExistingObjectKey : FieldNewObjectKey, WireType.Variant, dest, ref state);
+                ProtoWriter.WriteInt32(objectKey, dest, ref state);
+                if (existing)
+                {
+                    writeObject = false;
+                }
+            }
+
+            if (writeObject)
+            {
+                if (dynamicType)
+                {
+                    Type type = value.GetType();
+
+                    if (!(value is string))
+                    {
+                        key = dest.GetTypeKey(ref type);
+                        if (key < 0) throw new InvalidOperationException("Dynamic type is not a contract-type: " + type.Name);
+                    }
+                    int typeKey = dest.NetCache.AddObjectKey(type, out bool existing);
+                    ProtoWriter.WriteFieldHeader(existing ? FieldExistingTypeKey : FieldNewTypeKey, WireType.Variant, dest, ref state);
+                    ProtoWriter.WriteInt32(typeKey, dest, ref state);
+                    if (!existing)
+                    {
+                        ProtoWriter.WriteFieldHeader(FieldTypeName, WireType.String, dest, ref state);
+                        ProtoWriter.WriteString(dest.SerializeType(type), dest, ref state);
+                    }
+                }
+                ProtoWriter.WriteFieldHeader(FieldObject, wireType, dest, ref state);
+                if (value is string s)
+                {
+                    ProtoWriter.WriteString(s, dest, ref state);
+                }
+                else
+                {
+                    ProtoWriter.WriteObject(value, key, dest, ref state);
+                }
+            }
+            ProtoWriter.EndSubItem(token, dest, ref state);
+        }
+    }
 }
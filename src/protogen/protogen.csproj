﻿<Project Sdk="Microsoft.NET.Sdk">

  <PropertyGroup>
    <VersionPrefix>$(ProtoGenVersion)</VersionPrefix>
<<<<<<< HEAD
    <VersionSuffix>alpha1</VersionSuffix>
    <OutputType>Exe</OutputType>
    <!--<TargetFramework>netcoreapp2.0</TargetFramework>-->
=======
    <!--<VersionSuffix></VersionSuffix>-->
    <OutputType>Exe</OutputType>
>>>>>>> a1282d58
    <TargetFrameworks>net462;netcoreapp1.1;netcoreapp2.0</TargetFrameworks>
    <Configurations>Debug;Release;VS</Configurations>
    <PackAsTool>true</PackAsTool>
    <AssemblyName>protogen</AssemblyName>
    <ToolCommandName>protogen</ToolCommandName>
    <PackageId>protobuf-net.Protogen</PackageId>
    <Title>protobuf-net command-line "global tool" for .NET code-generation from .proto schema files</Title>
  </PropertyGroup>
  <ItemGroup>
<<<<<<< HEAD
    <PackageReference Include="protobuf-net" Version="2.3.7" />
    <PackageReference Include="protobuf-net.Reflection" Version="1.0.2" />
=======
    <ProjectReference Include="../protobuf-net/protobuf-net.csproj" />
    <ProjectReference Include="../protobuf-net.Reflection/protobuf-net.Reflection.csproj" />
    <!--<PackageReference Include="protobuf-net" Version="2.3.7" />
    <PackageReference Include="protobuf-net.Reflection" Version="1.0.2" />-->
>>>>>>> a1282d58
  </ItemGroup>

</Project><|MERGE_RESOLUTION|>--- conflicted
+++ resolved
@@ -2,14 +2,8 @@
 
   <PropertyGroup>
     <VersionPrefix>$(ProtoGenVersion)</VersionPrefix>
-<<<<<<< HEAD
-    <VersionSuffix>alpha1</VersionSuffix>
-    <OutputType>Exe</OutputType>
-    <!--<TargetFramework>netcoreapp2.0</TargetFramework>-->
-=======
     <!--<VersionSuffix></VersionSuffix>-->
     <OutputType>Exe</OutputType>
->>>>>>> a1282d58
     <TargetFrameworks>net462;netcoreapp1.1;netcoreapp2.0</TargetFrameworks>
     <Configurations>Debug;Release;VS</Configurations>
     <PackAsTool>true</PackAsTool>
@@ -19,15 +13,8 @@
     <Title>protobuf-net command-line "global tool" for .NET code-generation from .proto schema files</Title>
   </PropertyGroup>
   <ItemGroup>
-<<<<<<< HEAD
-    <PackageReference Include="protobuf-net" Version="2.3.7" />
-    <PackageReference Include="protobuf-net.Reflection" Version="1.0.2" />
-=======
     <ProjectReference Include="../protobuf-net/protobuf-net.csproj" />
     <ProjectReference Include="../protobuf-net.Reflection/protobuf-net.Reflection.csproj" />
-    <!--<PackageReference Include="protobuf-net" Version="2.3.7" />
-    <PackageReference Include="protobuf-net.Reflection" Version="1.0.2" />-->
->>>>>>> a1282d58
   </ItemGroup>
 
 </Project>